//
// Copyright 2021, Offchain Labs, Inc. All rights reserved.
//

package arbos

import (
	"github.com/offchainlabs/arbstate/arbos/arbosState"
	"math"
	"math/big"

	"github.com/ethereum/go-ethereum/common"
	"github.com/ethereum/go-ethereum/core"
	"github.com/ethereum/go-ethereum/core/types"
	"github.com/ethereum/go-ethereum/core/vm"
	"github.com/ethereum/go-ethereum/log"
	"github.com/offchainlabs/arbstate/arbos/retryables"
	"github.com/offchainlabs/arbstate/util"
)

var arbAddress = common.HexToAddress("0xabc")
var networkAddress = common.HexToAddress("0x01")

// A TxProcessor is created and freed for every L2 transaction.
// It tracks state for ArbOS, allowing it infuence in Geth's tx processing.
// Public fields are accessible in precompiles.
type TxProcessor struct {
	msg          core.Message
	blockContext vm.BlockContext
	stateDB      vm.StateDB
<<<<<<< HEAD
	state        *ArbosState
=======
	state        *arbosState.ArbosState
	time         uint64
>>>>>>> 94b8d936
	PosterFee    *big.Int // set once in GasChargingHook to track L1 calldata costs
	posterGas    uint64
}

func NewTxProcessor(evm *vm.EVM, msg core.Message) *TxProcessor {
	arbosState := arbosState.OpenArbosState(evm.StateDB)
	arbosState.SetLastTimestampSeen(evm.Context.Time.Uint64())
	return &TxProcessor{
		msg:          msg,
		blockContext: evm.Context,
		stateDB:      evm.StateDB,
		state:        arbosState,
		PosterFee:    new(big.Int),
		posterGas:    0,
	}
}

func isAggregated(l1Address, l2Address common.Address) bool {
	return true // TODO
}

func (p *TxProcessor) getAggregator() *common.Address {
	coinbase := p.blockContext.Coinbase
	if isAggregated(coinbase, p.msg.From()) {
		return &coinbase
	}
	return nil
}

// returns whether message is a successful deposit
func (p *TxProcessor) StartTxHook() bool {
	// Changes to the statedb in this hook will be discarded should the tx later revert.
	// Hence, modifications can be made with the assumption that the tx will succeed.

	underlyingTx := p.msg.UnderlyingTransaction()
	if underlyingTx == nil {
		return false
	}

	switch tx := underlyingTx.GetInner().(type) {
	case *types.ArbitrumDepositTx:
		if p.msg.From() != arbAddress {
			return false
		}
		p.stateDB.AddBalance(*p.msg.To(), p.msg.Value())
		return true
	case *types.ArbitrumSubmitRetryableTx:
		p.stateDB.AddBalance(tx.From, tx.DepositValue)

		time := p.blockContext.Time.Uint64()
		timeout := time + retryables.RetryableLifetimeSeconds

		p.state.RetryableState().CreateRetryable(
			time,
			underlyingTx.Hash(),
			timeout,
			tx.From,
			underlyingTx.To(),
			underlyingTx.Value(),
			tx.Beneficiary,
			tx.Data,
		)
	case *types.ArbitrumRetryTx:
		// another tx already burnt gas for this one
		p.state.RetryableState().DeleteRetryable(tx.TicketId) // undone on revert
		p.state.AddToGasPools(util.SaturatingCast(tx.Gas))
	}
	return false
}

func (p *TxProcessor) GasChargingHook(gasRemaining *uint64) error {
	// Because a user pays a 1-dimensional gas price, we must re-express poster L1 calldata costs
	// as if the user was buying an equivalent amount of L2 compute gas. This hook determines what
	// that cost looks like, ensuring the user can pay and saving the result for later reference.

	var gasNeededToStartEVM uint64

	gasPrice := p.blockContext.BaseFee
	pricing := p.state.L1PricingState()
	posterCost := pricing.PosterDataCost(p.msg.From(), p.getAggregator(), p.msg.Data())

	if p.msg.GasPrice().Sign() == 0 {
		// TODO: Review when doing eth_call's

		// Suggest the amount of gas needed for a given amount of ETH is higher in case of congestion.
		// This will help an eth_call user pad the total they'll pay in case the price rises a bit.
		// Note, reducing the poster cost will increase share the network fee gets, not reduce the total.
		adjustedPrice := util.BigMulByFrac(gasPrice, 15, 16)
		gasPrice = adjustedPrice
	}
	if gasPrice.Sign() > 0 {
		posterCostInL2Gas := new(big.Int).Div(posterCost, gasPrice) // the cost as if it were an amount of gas
		if !posterCostInL2Gas.IsUint64() {
			posterCostInL2Gas = new(big.Int).SetUint64(math.MaxUint64)
		}
		p.posterGas = posterCostInL2Gas.Uint64()
		p.PosterFee = new(big.Int).Mul(posterCostInL2Gas, gasPrice) // round down
		gasNeededToStartEVM = p.posterGas
	}

	if *gasRemaining < gasNeededToStartEVM {
		// the user couldn't pay for call data, so give up
		return vm.ErrOutOfGas
	}
	*gasRemaining -= gasNeededToStartEVM
	return nil
}

func (p *TxProcessor) NonrefundableGas() uint64 {
	// EVM-incentivized activity like freeing storage should only refund amounts paid to the network address,
	// which represents the overall burden to node operators. A poster's costs, then, should not be eligible
	// for this refund.
	return p.posterGas
}

func (p *TxProcessor) EndTxHook(gasLeft uint64, success bool) {

	gasPrice := p.blockContext.BaseFee

	if gasLeft > p.msg.Gas() {
		panic("Tx somehow refunds gas after computation")
	}
	gasUsed := new(big.Int).SetUint64(p.msg.Gas() - gasLeft)

	totalCost := new(big.Int).Mul(gasPrice, gasUsed)        // total cost = price of gas * gas burnt
	computeCost := new(big.Int).Sub(totalCost, p.PosterFee) // total cost = network's compute + poster's L1 costs
	if computeCost.Sign() < 0 {
		// Uh oh, there's a bug in our charging code.
		// Give all funds to the network account and continue.
		log.Error("total cost < poster cost", "gasUsed", gasUsed, "gasPrice", gasPrice, "posterFee", p.PosterFee)
		p.PosterFee = big.NewInt(0)
		computeCost = totalCost
	}

	p.stateDB.AddBalance(networkAddress, computeCost)
	p.stateDB.AddBalance(p.blockContext.Coinbase, p.PosterFee)

	if p.msg.GasPrice().Sign() > 0 { // in tests, gas price coud be 0
		// ArbOS's gas pool is meant to enforce the computational speed-limit.
		// We don't want to remove from the pool the poster's L1 costs (as expressed in L2 gas in this func)
		// Hence, we deduct the previously saved poster L2-gas-equivalent to reveal the compute-only gas

		if gasUsed.Uint64() < p.posterGas {
			log.Error("total gas used < poster gas component", "gasUsed", gasUsed, "posterGas", p.posterGas)
		}
		computeGas := gasUsed.Uint64() - p.posterGas
		if computeGas > math.MaxInt64 {
			computeGas = math.MaxInt64
		}
		p.state.AddToGasPools(-int64(computeGas))
	}
}<|MERGE_RESOLUTION|>--- conflicted
+++ resolved
@@ -5,9 +5,10 @@
 package arbos
 
 import (
-	"github.com/offchainlabs/arbstate/arbos/arbosState"
 	"math"
 	"math/big"
+
+	"github.com/offchainlabs/arbstate/arbos/arbosState"
 
 	"github.com/ethereum/go-ethereum/common"
 	"github.com/ethereum/go-ethereum/core"
@@ -28,12 +29,7 @@
 	msg          core.Message
 	blockContext vm.BlockContext
 	stateDB      vm.StateDB
-<<<<<<< HEAD
-	state        *ArbosState
-=======
 	state        *arbosState.ArbosState
-	time         uint64
->>>>>>> 94b8d936
 	PosterFee    *big.Int // set once in GasChargingHook to track L1 calldata costs
 	posterGas    uint64
 }
