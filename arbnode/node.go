--- conflicted
+++ resolved
@@ -23,14 +23,9 @@
 	"github.com/ethereum/go-ethereum/node"
 	"github.com/ethereum/go-ethereum/params"
 	"github.com/ethereum/go-ethereum/rpc"
-<<<<<<< HEAD
-
-=======
 	"github.com/offchainlabs/nitro/arbnode/dataposter"
 	"github.com/offchainlabs/nitro/arbnode/dataposter/storage"
-	"github.com/offchainlabs/nitro/arbnode/execution"
 	"github.com/offchainlabs/nitro/arbnode/redislock"
->>>>>>> 8f89a85d
 	"github.com/offchainlabs/nitro/arbnode/resourcemanager"
 	"github.com/offchainlabs/nitro/arbutil"
 	"github.com/offchainlabs/nitro/broadcastclient"
@@ -283,57 +278,26 @@
 }
 
 type Config struct {
-<<<<<<< HEAD
 	Sequencer           bool                        `koanf:"sequencer"`
-	L1Reader            headerreader.Config         `koanf:"parent-chain-reader" reload:"hot"`
+	ParentChainReader   headerreader.Config         `koanf:"parent-chain-reader" reload:"hot"`
 	InboxReader         InboxReaderConfig           `koanf:"inbox-reader" reload:"hot"`
 	DelayedSequencer    DelayedSequencerConfig      `koanf:"delayed-sequencer" reload:"hot"`
 	BatchPoster         BatchPosterConfig           `koanf:"batch-poster" reload:"hot"`
 	MessagePruner       MessagePrunerConfig         `koanf:"message-pruner" reload:"hot"`
 	BlockValidator      staker.BlockValidatorConfig `koanf:"block-validator" reload:"hot"`
 	Feed                broadcastclient.FeedConfig  `koanf:"feed" reload:"hot"`
-	Staker              staker.L1ValidatorConfig    `koanf:"staker"`
+	Staker              staker.L1ValidatorConfig    `koanf:"staker" reload:"hot"`
 	SeqCoordinator      SeqCoordinatorConfig        `koanf:"seq-coordinator"`
 	DataAvailability    das.DataAvailabilityConfig  `koanf:"data-availability"`
 	SyncMonitor         SyncMonitorConfig           `koanf:"sync-monitor"`
 	Dangerous           DangerousConfig             `koanf:"dangerous"`
 	TransactionStreamer TransactionStreamerConfig   `koanf:"transaction-streamer" reload:"hot"`
 	Maintenance         MaintenanceConfig           `koanf:"maintenance" reload:"hot"`
-	ResourceManagement  resourcemanager.Config      `koanf:"resource-mgmt" reload:"hot"`
+	ResourceMgmt        resourcemanager.Config      `koanf:"resource-mgmt" reload:"hot"`
 }
 
 func (c *Config) Validate() error {
-	if c.L1Reader.Enable && c.Sequencer && !c.DelayedSequencer.Enable {
-=======
-	RPC                 arbitrum.Config                  `koanf:"rpc"`
-	Sequencer           execution.SequencerConfig        `koanf:"sequencer" reload:"hot"`
-	ParentChainReader   headerreader.Config              `koanf:"parent-chain-reader" reload:"hot"`
-	InboxReader         InboxReaderConfig                `koanf:"inbox-reader" reload:"hot"`
-	DelayedSequencer    DelayedSequencerConfig           `koanf:"delayed-sequencer" reload:"hot"`
-	BatchPoster         BatchPosterConfig                `koanf:"batch-poster" reload:"hot"`
-	MessagePruner       MessagePrunerConfig              `koanf:"message-pruner" reload:"hot"`
-	ForwardingTarget    string                           `koanf:"forwarding-target"`
-	Forwarder           execution.ForwarderConfig        `koanf:"forwarder"`
-	TxPreChecker        execution.TxPreCheckerConfig     `koanf:"tx-pre-checker" reload:"hot"`
-	BlockValidator      staker.BlockValidatorConfig      `koanf:"block-validator" reload:"hot"`
-	RecordingDatabase   arbitrum.RecordingDatabaseConfig `koanf:"recording-database"`
-	Feed                broadcastclient.FeedConfig       `koanf:"feed" reload:"hot"`
-	Staker              staker.L1ValidatorConfig         `koanf:"staker" reload:"hot"`
-	SeqCoordinator      SeqCoordinatorConfig             `koanf:"seq-coordinator"`
-	DataAvailability    das.DataAvailabilityConfig       `koanf:"data-availability"`
-	SyncMonitor         SyncMonitorConfig                `koanf:"sync-monitor"`
-	Dangerous           DangerousConfig                  `koanf:"dangerous"`
-	Caching             execution.CachingConfig          `koanf:"caching"`
-	Archive             bool                             `koanf:"archive"`
-	TxLookupLimit       uint64                           `koanf:"tx-lookup-limit"`
-	TransactionStreamer TransactionStreamerConfig        `koanf:"transaction-streamer" reload:"hot"`
-	Maintenance         MaintenanceConfig                `koanf:"maintenance" reload:"hot"`
-	ResourceMgmt        resourcemanager.Config           `koanf:"resource-mgmt" reload:"hot"`
-}
-
-func (c *Config) Validate() error {
-	if c.ParentChainReader.Enable && c.Sequencer.Enable && !c.DelayedSequencer.Enable {
->>>>>>> 8f89a85d
+	if c.ParentChainReader.Enable && c.Sequencer && !c.DelayedSequencer.Enable {
 		log.Warn("delayed sequencer is not enabled, despite sequencer and l1 reader being enabled")
 	}
 	if c.DelayedSequencer.Enable && !c.Sequencer {
@@ -360,17 +324,6 @@
 	return nil
 }
 
-<<<<<<< HEAD
-=======
-func (c *Config) ForwardingTargetF() string {
-	if c.ForwardingTarget == "null" {
-		return ""
-	}
-
-	return c.ForwardingTarget
-}
-
->>>>>>> 8f89a85d
 func (c *Config) ValidatorRequired() bool {
 	if c.BlockValidator.Enable {
 		return true
@@ -388,12 +341,6 @@
 	DelayedSequencerConfigAddOptions(prefix+".delayed-sequencer", f)
 	BatchPosterConfigAddOptions(prefix+".batch-poster", f)
 	MessagePrunerConfigAddOptions(prefix+".message-pruner", f)
-<<<<<<< HEAD
-=======
-	f.String(prefix+".forwarding-target", ConfigDefault.ForwardingTarget, "transaction forwarding target URL, or \"null\" to disable forwarding (if not sequencer)")
-	execution.AddOptionsForNodeForwarderConfig(prefix+".forwarder", f)
-	execution.TxPreCheckerConfigAddOptions(prefix+".tx-pre-checker", f)
->>>>>>> 8f89a85d
 	staker.BlockValidatorConfigAddOptions(prefix+".block-validator", f)
 	broadcastclient.FeedConfigAddOptions(prefix+".feed", f, feedInputEnable, feedOutputEnable)
 	staker.L1ValidatorConfigAddOptions(prefix+".staker", f)
@@ -406,40 +353,21 @@
 }
 
 var ConfigDefault = Config{
-<<<<<<< HEAD
-	L1Reader:            headerreader.DefaultConfig,
-=======
-	RPC:                 arbitrum.DefaultConfig,
-	Sequencer:           execution.DefaultSequencerConfig,
+	Sequencer:           false,
 	ParentChainReader:   headerreader.DefaultConfig,
->>>>>>> 8f89a85d
 	InboxReader:         DefaultInboxReaderConfig,
 	DelayedSequencer:    DefaultDelayedSequencerConfig,
 	BatchPoster:         DefaultBatchPosterConfig,
 	MessagePruner:       DefaultMessagePrunerConfig,
-<<<<<<< HEAD
 	BlockValidator:      staker.DefaultBlockValidatorConfig,
-=======
-	ForwardingTarget:    "",
-	TxPreChecker:        execution.DefaultTxPreCheckerConfig,
-	BlockValidator:      staker.DefaultBlockValidatorConfig,
-	RecordingDatabase:   arbitrum.DefaultRecordingDatabaseConfig,
->>>>>>> 8f89a85d
 	Feed:                broadcastclient.FeedConfigDefault,
 	Staker:              staker.DefaultL1ValidatorConfig,
 	SeqCoordinator:      DefaultSeqCoordinatorConfig,
 	DataAvailability:    das.DefaultDataAvailabilityConfig,
 	SyncMonitor:         DefaultSyncMonitorConfig,
 	Dangerous:           DefaultDangerousConfig,
-<<<<<<< HEAD
-	TransactionStreamer: DefaultTransactionStreamerConfig,
-=======
-	Archive:             false,
-	TxLookupLimit:       126_230_400, // 1 year at 4 blocks per second
-	Caching:             execution.DefaultCachingConfig,
 	TransactionStreamer: DefaultTransactionStreamerConfig,
 	ResourceMgmt:        resourcemanager.DefaultConfig,
->>>>>>> 8f89a85d
 }
 
 func ConfigDefaultL1Test() *Config {
@@ -470,12 +398,7 @@
 
 func ConfigDefaultL2Test() *Config {
 	config := ConfigDefault
-<<<<<<< HEAD
-	config.L1Reader.Enable = false
-=======
-	config.Sequencer = execution.TestSequencerConfig
 	config.ParentChainReader.Enable = false
->>>>>>> 8f89a85d
 	config.SeqCoordinator = TestSeqCoordinatorConfig
 	config.Feed.Input.Verify.Dangerous.AcceptMissing = true
 	config.Feed.Output.Signed = false
@@ -649,18 +572,6 @@
 		}
 	}
 
-<<<<<<< HEAD
-=======
-	sequencerConfigFetcher := func() *execution.SequencerConfig { return &configFetcher.Get().Sequencer }
-	txprecheckConfigFetcher := func() *execution.TxPreCheckerConfig { return &configFetcher.Get().TxPreChecker }
-	exec, err := execution.CreateExecutionNode(stack, chainDb, l2BlockChain, l1Reader, syncMonitor,
-		config.ForwardingTargetF(), &config.Forwarder, config.RPC, &config.RecordingDatabase,
-		sequencerConfigFetcher, txprecheckConfigFetcher)
-	if err != nil {
-		return nil, err
-	}
-
->>>>>>> 8f89a85d
 	var broadcastServer *broadcaster.Broadcaster
 	if config.Feed.Output.Enable {
 		var maybeDataSigner signature.DataSignerFunc
@@ -809,13 +720,8 @@
 			inboxReader,
 			inboxTracker,
 			txStreamer,
-<<<<<<< HEAD
 			exec,
-			rawdb.NewTable(arbDb, BlockValidatorPrefix),
-=======
-			exec.Recorder,
 			rawdb.NewTable(arbDb, storage.BlockValidatorPrefix),
->>>>>>> 8f89a85d
 			daReader,
 			func() *staker.BlockValidatorConfig { return &configFetcher.Get().BlockValidator },
 			stack,
@@ -885,13 +791,8 @@
 			}
 		}
 
-<<<<<<< HEAD
-		notifiers := make([]staker.LatestStakedNotifier, 0)
+		var confirmedNotifiers []staker.LatestConfirmedNotifier
 		if config.MessagePruner.Enable {
-=======
-		var confirmedNotifiers []staker.LatestConfirmedNotifier
-		if config.MessagePruner.Enable && !config.Caching.Archive {
->>>>>>> 8f89a85d
 			messagePruner = NewMessagePruner(txStreamer, inboxTracker, func() *MessagePrunerConfig { return &configFetcher.Get().MessagePruner })
 			confirmedNotifiers = append(confirmedNotifiers, messagePruner)
 		}
