--- conflicted
+++ resolved
@@ -587,6 +587,7 @@
 			txOptsValidator,
 			configFetcher,
 			syncMonitor,
+			parentChainID,
 		)
 		if err != nil {
 			return nil, err
@@ -599,11 +600,7 @@
 		if err != nil {
 			return nil, fmt.Errorf("could not get challenge manager: %w", err)
 		}
-<<<<<<< HEAD
 		assertionChain, err := solimpl.NewAssertionChain(ctx, deployInfo.Rollup, chalManager, txOptsValidator, l1client, solimpl.NewDataPosterTransactor(dp))
-=======
-		assertionChain, err := solimpl.NewAssertionChain(ctx, deployInfo.Rollup, chalManager, txOptsValidator, l1client, solimpl.NewChainBackendTransactor(l1client))
->>>>>>> 174c10e1
 		if err != nil {
 			return nil, fmt.Errorf("could not create assertion chain: %w", err)
 		}
@@ -685,7 +682,6 @@
 	var messagePruner *MessagePruner
 
 	if config.Staker.Enable {
-<<<<<<< HEAD
 		if dp == nil {
 			dp, err = StakerDataposter(
 				ctx,
@@ -694,23 +690,11 @@
 				txOptsValidator,
 				configFetcher,
 				syncMonitor,
+				parentChainID,
 			)
 			if err != nil {
 				return nil, err
 			}
-=======
-		dp, err := StakerDataposter(
-			ctx,
-			rawdb.NewTable(arbDb, storage.StakerPrefix),
-			l1Reader,
-			txOptsValidator,
-			configFetcher,
-			syncMonitor,
-			parentChainID,
-		)
-		if err != nil {
-			return nil, err
->>>>>>> 174c10e1
 		}
 		getExtraGas := func() uint64 { return configFetcher.Get().Staker.ExtraGas }
 		// TODO: factor this out into separate helper, and split rest of node
