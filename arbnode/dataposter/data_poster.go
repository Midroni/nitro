--- conflicted
+++ resolved
@@ -91,7 +91,6 @@
 	return append(res, time.Hour*24*365*10), nil
 }
 
-<<<<<<< HEAD
 type DataPosterOpts struct {
 	Database          ethdb.Database
 	HeaderReader      *headerreader.HeaderReader
@@ -103,12 +102,8 @@
 	RedisKey          string // Redis storage key
 }
 
-func NewDataPoster(opts *DataPosterOpts) (*DataPoster, error) {
+func NewDataPoster(ctx context.Context, opts *DataPosterOpts) (*DataPoster, error) {
 	initConfig := opts.Config()
-=======
-func NewDataPoster(ctx context.Context, db ethdb.Database, headerReader *headerreader.HeaderReader, auth *bind.TransactOpts, redisClient redis.UniversalClient, redisLock AttemptLocker, config ConfigFetcher, metadataRetriever func(ctx context.Context, blockNum *big.Int) ([]byte, error)) (*DataPoster, error) {
-	initConfig := config()
->>>>>>> 461369dc
 	replacementTimes, err := parseReplacementTimes(initConfig.ReplacementTimes)
 	if err != nil {
 		return nil, err
@@ -134,17 +129,13 @@
 			return nil, err
 		}
 	case initConfig.UseLevelDB:
-<<<<<<< HEAD
-		queue = leveldb.New(opts.Database, func() storage.EncoderDecoderInterface { return &storage.EncoderDecoder{} })
-=======
-		ldb := leveldb.New(db, func() storage.EncoderDecoderInterface { return &storage.EncoderDecoder{} })
-		if config().Dangerous.ClearLevelDB {
+		ldb := leveldb.New(opts.Database, func() storage.EncoderDecoderInterface { return &storage.EncoderDecoder{} })
+		if initConfig.Dangerous.ClearLevelDB {
 			if err := ldb.PruneAll(ctx); err != nil {
 				return nil, err
 			}
 		}
 		queue = ldb
->>>>>>> 461369dc
 	default:
 		queue = slice.NewStorage(func() storage.EncoderDecoderInterface { return &storage.EncoderDecoder{} })
 	}
