--- conflicted
+++ resolved
@@ -117,19 +117,14 @@
 		if err != nil {
 			return nil, err
 		}
-<<<<<<< HEAD
 	case initConfig.UseDBStorage:
-		queue = dbstorage.New(db, func() storage.EncoderDecoderInterface { return &storage.EncoderDecoder{} })
-=======
-	case initConfig.UseLevelDB:
-		ldb := leveldb.New(db, func() storage.EncoderDecoderInterface { return &storage.EncoderDecoder{} })
-		if config().Dangerous.ClearLevelDB {
-			if err := ldb.PruneAll(ctx); err != nil {
+		storage := dbstorage.New(db, func() storage.EncoderDecoderInterface { return &storage.EncoderDecoder{} })
+		if config().Dangerous.ClearDBStorage {
+			if err := storage.PruneAll(ctx); err != nil {
 				return nil, err
 			}
 		}
-		queue = ldb
->>>>>>> 461369dc
+		queue = storage
 	default:
 		queue = slice.NewStorage(func() storage.EncoderDecoderInterface { return &storage.EncoderDecoder{} })
 	}
@@ -629,21 +624,6 @@
 	ReplacementTimes string                     `koanf:"replacement-times"`
 	// This is forcibly disabled if the parent chain is an Arbitrum chain,
 	// so you should probably use DataPoster's waitForL1Finality method instead of reading this field directly.
-<<<<<<< HEAD
-	WaitForL1Finality      bool    `koanf:"wait-for-l1-finality" reload:"hot"`
-	MaxMempoolTransactions uint64  `koanf:"max-mempool-transactions" reload:"hot"`
-	MaxQueuedTransactions  int     `koanf:"max-queued-transactions" reload:"hot"`
-	TargetPriceGwei        float64 `koanf:"target-price-gwei" reload:"hot"`
-	UrgencyGwei            float64 `koanf:"urgency-gwei" reload:"hot"`
-	MinFeeCapGwei          float64 `koanf:"min-fee-cap-gwei" reload:"hot"`
-	MinTipCapGwei          float64 `koanf:"min-tip-cap-gwei" reload:"hot"`
-	MaxTipCapGwei          float64 `koanf:"max-tip-cap-gwei" reload:"hot"`
-	NonceRbfSoftConfs      uint64  `koanf:"nonce-rbf-soft-confs" reload:"hot"`
-	AllocateMempoolBalance bool    `koanf:"allocate-mempool-balance" reload:"hot"`
-	UseDBStorage           bool    `koanf:"use-db-storage"`
-	UseNoOpStorage         bool    `koanf:"use-noop-storage"`
-	LegacyStorageEncoding  bool    `koanf:"legacy-storage-encoding" reload:"hot"`
-=======
 	WaitForL1Finality      bool            `koanf:"wait-for-l1-finality" reload:"hot"`
 	MaxMempoolTransactions uint64          `koanf:"max-mempool-transactions" reload:"hot"`
 	MaxQueuedTransactions  int             `koanf:"max-queued-transactions" reload:"hot"`
@@ -654,7 +634,7 @@
 	MaxTipCapGwei          float64         `koanf:"max-tip-cap-gwei" reload:"hot"`
 	NonceRbfSoftConfs      uint64          `koanf:"nonce-rbf-soft-confs" reload:"hot"`
 	AllocateMempoolBalance bool            `koanf:"allocate-mempool-balance" reload:"hot"`
-	UseLevelDB             bool            `koanf:"use-leveldb"`
+	UseDBStorage           bool            `koanf:"use-db-storage"`
 	UseNoOpStorage         bool            `koanf:"use-noop-storage"`
 	LegacyStorageEncoding  bool            `koanf:"legacy-storage-encoding" reload:"hot"`
 	Dangerous              DangerousConfig `koanf:"dangerous"`
@@ -663,8 +643,7 @@
 type DangerousConfig struct {
 	// This should be used with caution, only when dataposter somehow gets in a
 	// bad state and we require clearing it.
-	ClearLevelDB bool `koanf:"clear-leveldb"`
->>>>>>> 461369dc
+	ClearDBStorage bool `koanf:"clear-dbstorage"`
 }
 
 // ConfigFetcher function type is used instead of directly passing config so
@@ -692,7 +671,7 @@
 }
 
 func addDangerousOptions(prefix string, f *pflag.FlagSet) {
-	f.Bool(prefix+".clear-leveldb", DefaultDataPosterConfig.Dangerous.ClearLevelDB, "clear leveldb")
+	f.Bool(prefix+".clear-dbstorage", DefaultDataPosterConfig.Dangerous.ClearDBStorage, "clear database storage")
 }
 
 var DefaultDataPosterConfig = DataPosterConfig{
@@ -708,7 +687,7 @@
 	UseDBStorage:           true,
 	UseNoOpStorage:         false,
 	LegacyStorageEncoding:  true,
-	Dangerous:              DangerousConfig{ClearLevelDB: false},
+	Dangerous:              DangerousConfig{ClearDBStorage: false},
 }
 
 var DefaultDataPosterConfigForValidator = func() DataPosterConfig {
