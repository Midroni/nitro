--- conflicted
+++ resolved
@@ -42,13 +42,10 @@
 )
 
 var (
-<<<<<<< HEAD
 	sequencerBatchPostMethodName          = "addSequencerL2BatchFromOrigin0"
 	sequencerBatchPostWithBlobsMethodName = "addSequencerL2BatchWithBlobs"
-=======
-	batchPosterWalletBalance      = metrics.NewRegisteredGaugeFloat64("arb/batchposter/wallet/balanceether", nil)
-	batchPosterGasRefunderBalance = metrics.NewRegisteredGaugeFloat64("arb/batchposter/gasrefunder/balanceether", nil)
->>>>>>> c1adbe8d
+	batchPosterWalletBalance              = metrics.NewRegisteredGaugeFloat64("arb/batchposter/wallet/balanceether", nil)
+	batchPosterGasRefunderBalance         = metrics.NewRegisteredGaugeFloat64("arb/batchposter/gasrefunder/balanceether", nil)
 )
 
 type batchPosterPosition struct {
@@ -93,13 +90,10 @@
 	RedisUrl                           string                      `koanf:"redis-url"`
 	RedisLock                          SimpleRedisLockConfig       `koanf:"redis-lock" reload:"hot"`
 	ExtraBatchGas                      uint64                      `koanf:"extra-batch-gas" reload:"hot"`
-<<<<<<< HEAD
 	EIP4844                            bool                        `koanf:"eip-4844" reload:"hot"`
-=======
 	L1Wallet                           genericconf.WalletConfig    `koanf:"parent-chain-wallet"`
 
 	gasRefunder common.Address
->>>>>>> c1adbe8d
 }
 
 func (c *BatchPosterConfig) Validate() error {
@@ -147,23 +141,7 @@
 	GasRefunderAddress:                 "",
 	ExtraBatchGas:                      50_000,
 	DataPoster:                         dataposter.DefaultDataPosterConfig,
-<<<<<<< HEAD
 	EIP4844:                            false,
-}
-
-var TestBatchPosterConfig = BatchPosterConfig{
-	Enable:               true,
-	MaxBatchSize:         100000,
-	BatchPollDelay:       time.Millisecond * 10,
-	PostingErrorDelay:    time.Millisecond * 10,
-	MaxBatchPostInterval: 0,
-	CompressionLevel:     2,
-	DASRetentionPeriod:   time.Hour * 24 * 15,
-	GasRefunderAddress:   "",
-	ExtraBatchGas:        10_000,
-	DataPoster:           dataposter.TestDataPosterConfig,
-	EIP4844:              false,
-=======
 	L1Wallet:                           DefaultBatchPosterL1WalletConfig,
 }
 
@@ -187,8 +165,8 @@
 	GasRefunderAddress:       "",
 	ExtraBatchGas:            10_000,
 	DataPoster:               dataposter.TestDataPosterConfig,
+	EIP4844:                  false,
 	L1Wallet:                 DefaultBatchPosterL1WalletConfig,
->>>>>>> c1adbe8d
 }
 
 func NewBatchPoster(dataPosterDB ethdb.Database, l1Reader *headerreader.HeaderReader, inbox *InboxTracker, streamer *TransactionStreamer, syncMonitor *SyncMonitor, config BatchPosterConfigFetcher, deployInfo *chaininfo.RollupAddresses, transactOpts *bind.TransactOpts, daWriter das.DataAvailabilityServiceWriter) (*BatchPoster, error) {
@@ -234,11 +212,7 @@
 	dataPosterConfigFetcher := func() *dataposter.DataPosterConfig {
 		return &config().DataPoster
 	}
-<<<<<<< HEAD
-	b.dataPoster, err = dataposter.NewDataPoster(l1Reader, transactOpts, redisClient, redisLock, dataPosterConfigFetcher, config().EIP4844, b.getBatchPosterPosition)
-=======
-	b.dataPoster, err = dataposter.NewDataPoster(dataPosterDB, l1Reader, transactOpts, redisClient, redisLock, dataPosterConfigFetcher, b.getBatchPosterPosition)
->>>>>>> c1adbe8d
+	b.dataPoster, err = dataposter.NewDataPoster(dataPosterDB, l1Reader, transactOpts, redisClient, redisLock, dataPosterConfigFetcher, config().EIP4844, b.getBatchPosterPosition)
 	if err != nil {
 		return nil, err
 	}
@@ -605,7 +579,6 @@
 	if !ok {
 		return nil, errors.New("failed to find add batch method")
 	}
-<<<<<<< HEAD
 	dataToPost := &dataposter.DataToPost{}
 	var sequencerInboxCalldata []byte
 	var err error
@@ -614,7 +587,7 @@
 		sequencerInboxCalldata, err = method.Inputs.Pack(
 			seqNum,
 			new(big.Int).SetUint64(delayedMsg),
-			common.HexToAddress(b.config().GasRefunderAddress),
+			b.config().gasRefunder,
 			new(big.Int).SetUint64(uint64(prevMsgNum)),
 			new(big.Int).SetUint64(uint64(newMsgNum)),
 		)
@@ -624,21 +597,11 @@
 			seqNum,
 			l2MessageData,
 			new(big.Int).SetUint64(delayedMsg),
-			common.HexToAddress(b.config().GasRefunderAddress),
+			b.config().gasRefunder,
 			new(big.Int).SetUint64(uint64(prevMsgNum)),
 			new(big.Int).SetUint64(uint64(newMsgNum)),
 		)
 	}
-=======
-	inputData, err := method.Inputs.Pack(
-		seqNum,
-		message,
-		new(big.Int).SetUint64(delayedMsg),
-		b.config().gasRefunder,
-		new(big.Int).SetUint64(uint64(prevMsgNum)),
-		new(big.Int).SetUint64(uint64(newMsgNum)),
-	)
->>>>>>> c1adbe8d
 	if err != nil {
 		return nil, err
 	}
