// Copyright 2021-2022, Offchain Labs, Inc.
// For license information, see https://github.com/nitro/blob/master/LICENSE

package dasrpc

import (
	"context"
	"fmt"
	"net"
	"net/http"
	"time"

	"github.com/ethereum/go-ethereum/common/hexutil"
	"github.com/ethereum/go-ethereum/log"

	"github.com/ethereum/go-ethereum/rpc"

	"github.com/offchainlabs/nitro/blsSignatures"
	"github.com/offchainlabs/nitro/das"
	"github.com/offchainlabs/nitro/util/pretty"
)

type DASRPCServer struct {
	localDAS das.DataAvailabilityService
}

func StartDASRPCServer(ctx context.Context, addr string, portNum uint64, localDAS das.DataAvailabilityService) (*http.Server, error) {
	listener, err := net.Listen("tcp", fmt.Sprintf("%s:%d", addr, portNum))
	if err != nil {
		return nil, err
	}
	return StartDASRPCServerOnListener(ctx, listener, localDAS)
}

func StartDASRPCServerOnListener(ctx context.Context, listener net.Listener, localDAS das.DataAvailabilityService) (*http.Server, error) {
	rpcServer := rpc.NewServer()
	err := rpcServer.RegisterName("das", &DASRPCServer{localDAS: localDAS})
	if err != nil {
		return nil, err
	}

	srv := &http.Server{
		Handler: rpcServer,
	}

	go func() {
		err := srv.Serve(listener)
		if err != nil {
			return
		}
	}()
	go func() {
		<-ctx.Done()
		_ = srv.Shutdown(context.Background())
	}()
	return srv, nil
}

type StoreResult struct {
	DataHash    hexutil.Bytes  `json:"dataHash,omitempty"`
	Timeout     hexutil.Uint64 `json:"timeout,omitempty"`
	SignersMask hexutil.Uint64 `json:"signersMask,omitempty"`
	KeysetHash  hexutil.Bytes  `json:"keysetHash,omitempty"`
	Sig         hexutil.Bytes  `json:"sig,omitempty"`
}

func (serv *DASRPCServer) Store(ctx context.Context, message hexutil.Bytes, timeout hexutil.Uint64, sig hexutil.Bytes) (*StoreResult, error) {
	log.Trace("dasRpc.DASRPCServer.Store", "message", pretty.FirstFewBytes(message), "timeout", time.Unix(int64(timeout), 0), "sig", pretty.FirstFewBytes(sig), "this", serv)

	cert, err := serv.localDAS.Store(ctx, message, uint64(timeout), sig)
	if err != nil {
		return nil, err
	}
	return &StoreResult{
		KeysetHash:  cert.KeysetHash[:],
		DataHash:    cert.DataHash[:],
		Timeout:     hexutil.Uint64(cert.Timeout),
		SignersMask: hexutil.Uint64(cert.SignersMask),
		Sig:         blsSignatures.SignatureToBytes(cert.Sig),
	}, nil
}

func (serv *DASRPCServer) GetByHash(ctx context.Context, certBytes hexutil.Bytes) (hexutil.Bytes, error) {
	return serv.localDAS.GetByHash(ctx, certBytes)
<<<<<<< HEAD
}

func (serv *DASRPCServer) KeysetFromHash(ctx context.Context, ksHash hexutil.Bytes) (hexutil.Bytes, error) {
	resp, err := serv.localDAS.KeysetFromHash(ctx, ksHash)
	if err != nil {
		return nil, err
	}
	return resp, nil
}

func (serv *DASRPCServer) CurrentKeysetBytes(ctx context.Context) (hexutil.Bytes, error) {
	resp, err := serv.localDAS.CurrentKeysetBytes(ctx)
	if err != nil {
		return nil, err
	}
	return resp, nil
}

func (serv *DASRPCServer) HealthCheck(ctx context.Context) error {
	return serv.localDAS.HealthCheck(ctx)
=======
>>>>>>> 973c4762
}<|MERGE_RESOLUTION|>--- conflicted
+++ resolved
@@ -82,27 +82,8 @@
 
 func (serv *DASRPCServer) GetByHash(ctx context.Context, certBytes hexutil.Bytes) (hexutil.Bytes, error) {
 	return serv.localDAS.GetByHash(ctx, certBytes)
-<<<<<<< HEAD
-}
-
-func (serv *DASRPCServer) KeysetFromHash(ctx context.Context, ksHash hexutil.Bytes) (hexutil.Bytes, error) {
-	resp, err := serv.localDAS.KeysetFromHash(ctx, ksHash)
-	if err != nil {
-		return nil, err
-	}
-	return resp, nil
-}
-
-func (serv *DASRPCServer) CurrentKeysetBytes(ctx context.Context) (hexutil.Bytes, error) {
-	resp, err := serv.localDAS.CurrentKeysetBytes(ctx)
-	if err != nil {
-		return nil, err
-	}
-	return resp, nil
 }
 
 func (serv *DASRPCServer) HealthCheck(ctx context.Context) error {
 	return serv.localDAS.HealthCheck(ctx)
-=======
->>>>>>> 973c4762
 }