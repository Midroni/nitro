--- conflicted
+++ resolved
@@ -70,13 +70,9 @@
 }
 
 func (c *DASRPCClient) String() string {
-<<<<<<< HEAD
-	return fmt.Sprintf("DASRPCClient{c:%v}", c.clnt)
+	return fmt.Sprintf("DASRPCClient{url:%s}", c.url)
 }
 
 func (c *DASRPCClient) HealthCheck(ctx context.Context) error {
 	return c.clnt.CallContext(ctx, nil, "das_healthCheck")
-=======
-	return fmt.Sprintf("DASRPCClient{url:%s}", c.url)
->>>>>>> 973c4762
 }