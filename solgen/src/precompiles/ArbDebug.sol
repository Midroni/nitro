--- conflicted
+++ resolved
@@ -2,11 +2,7 @@
 pragma solidity >=0.4.21 <0.9.0;
 
 /**
-<<<<<<< HEAD
-* @title A test contract
-=======
 * @title A test contract whose methods are only accessible in debug mode
->>>>>>> 14b7b74f
 */
 interface ArbDebug {
     event Basic(bool flag, bytes32 indexed value);
