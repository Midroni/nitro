--- conflicted
+++ resolved
@@ -1,15 +1,12 @@
 // Copyright 2023, Offchain Labs, Inc.
 // For license information, see https://github.com/OffchainLabs/nitro/blob/master/LICENSE
 
-<<<<<<< HEAD
-use crate::{address as addr, hostio, tx, Bytes20, Bytes32};
-=======
 use crate::{
     address as addr,
     hostio::{self, RETURN_DATA_SIZE},
+    tx,
     Bytes20, Bytes32,
 };
->>>>>>> f15ff8b9
 
 #[derive(Clone, Default)]
 #[must_use]
