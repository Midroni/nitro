--- conflicted
+++ resolved
@@ -15,16 +15,12 @@
 use eyre::{bail, Result};
 use prover::{
     binary,
-<<<<<<< HEAD
     programs::{
         counter::{Counter, CountingMachine},
         prelude::*,
         start::StartMover,
         MiddlewareWrapper, ModuleMod, STYLUS_ENTRY_POINT,
     },
-=======
-    programs::{config::DepthParams, prelude::*, ModuleMod, STYLUS_ENTRY_POINT},
->>>>>>> ef1614cf
     Machine,
 };
 use std::{path::Path, sync::Arc};
