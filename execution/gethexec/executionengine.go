package gethexec

import (
	"context"
	"encoding/binary"
	"errors"
	"fmt"
	"math/big"
	"sync"
	"testing"
	"time"

	"github.com/ethereum/go-ethereum/core"
	"github.com/ethereum/go-ethereum/core/state"
	"github.com/ethereum/go-ethereum/core/types"
	"github.com/ethereum/go-ethereum/log"
	"github.com/ethereum/go-ethereum/metrics"
	"github.com/ethereum/go-ethereum/params"
	"github.com/offchainlabs/nitro/arbos"
	"github.com/offchainlabs/nitro/arbos/arbosState"
	"github.com/offchainlabs/nitro/arbos/arbostypes"
	"github.com/offchainlabs/nitro/arbos/l1pricing"
	"github.com/offchainlabs/nitro/arbutil"
	"github.com/offchainlabs/nitro/execution"
	"github.com/offchainlabs/nitro/util/arbmath"
	"github.com/offchainlabs/nitro/util/sharedmetrics"
	"github.com/offchainlabs/nitro/util/stopwaiter"
)

var (
	baseFeeGauge          = metrics.NewRegisteredGauge("arb/block/basefee", nil)
	blockGasUsedHistogram = metrics.NewRegisteredHistogram("arb/block/gasused", nil, metrics.NewBoundedHistogramSample())
	txCountHistogram      = metrics.NewRegisteredHistogram("arb/block/transactions/count", nil, metrics.NewBoundedHistogramSample())
	txGasUsedHistogram    = metrics.NewRegisteredHistogram("arb/block/transactions/gasused", nil, metrics.NewBoundedHistogramSample())
)

type ExecutionEngine struct {
	stopwaiter.StopWaiter

	bc        *core.BlockChain
	consensus execution.FullConsensusClient
	recorder  *BlockRecorder

	resequenceChan    chan []*arbostypes.MessageWithMetadata
	createBlocksMutex sync.Mutex

	newBlockNotifier chan struct{}
	latestBlockMutex sync.Mutex
	latestBlock      *types.Block

	nextScheduledVersionCheck time.Time // protected by the createBlocksMutex

	reorgSequencing            bool
	evil                       bool
	interceptDepositGweiAmount *big.Int

	prefetchBlock bool
}

type Opt func(*ExecutionEngine)

func WithEvilExecution() Opt {
	return func(exec *ExecutionEngine) {
		exec.evil = true
	}
}

func WithInterceptDepositSize(depositGwei *big.Int) Opt {
	return func(exec *ExecutionEngine) {
		exec.interceptDepositGweiAmount = depositGwei
	}
}

func NewExecutionEngine(bc *core.BlockChain, opts ...Opt) (*ExecutionEngine, error) {
	exec := &ExecutionEngine{
		bc:                         bc,
		resequenceChan:             make(chan []*arbostypes.MessageWithMetadata),
		newBlockNotifier:           make(chan struct{}, 1),
		interceptDepositGweiAmount: arbos.DefaultEvilInterceptDepositGweiAmount,
	}
	for _, o := range opts {
		o(exec)
	}
	return exec, nil
}

func (s *ExecutionEngine) SetRecorder(recorder *BlockRecorder) {
	if s.Started() {
		panic("trying to set recorder after start")
	}
	if s.recorder != nil {
		panic("trying to set recorder policy when already set")
	}
	s.recorder = recorder
}

func (s *ExecutionEngine) EnableReorgSequencing() {
	if s.Started() {
		panic("trying to enable reorg sequencing after start")
	}
	if s.reorgSequencing {
		panic("trying to enable reorg sequencing when already set")
	}
	s.reorgSequencing = true
}

func (s *ExecutionEngine) EnablePrefetchBlock() {
	if s.Started() {
		panic("trying to enable prefetch block after start")
	}
	if s.prefetchBlock {
		panic("trying to enable prefetch block when already set")
	}
	s.prefetchBlock = true
}

func (s *ExecutionEngine) SetConsensus(consensus execution.FullConsensusClient) {
	if s.Started() {
		panic("trying to set transaction consensus after start")
	}
	if s.consensus != nil {
		panic("trying to set transaction consensus when already set")
	}
	s.consensus = consensus
}

func (s *ExecutionEngine) GetBatchFetcher() execution.BatchFetcher {
	return s.consensus
}

func (s *ExecutionEngine) Reorg(count arbutil.MessageIndex, newMessages []arbostypes.MessageWithMetadata, oldMessages []*arbostypes.MessageWithMetadata) error {
	if count == 0 {
		return errors.New("cannot reorg out genesis")
	}
	s.createBlocksMutex.Lock()
	resequencing := false
	defer func() {
		// if we are resequencing old messages - don't release the lock
		// lock will be released by thread listening to resequenceChan
		if !resequencing {
			s.createBlocksMutex.Unlock()
		}
	}()
	blockNum := s.MessageIndexToBlockNumber(count - 1)
	// We can safely cast blockNum to a uint64 as it comes from MessageCountToBlockNumber
	targetBlock := s.bc.GetBlockByNumber(uint64(blockNum))
	if targetBlock == nil {
		log.Warn("reorg target block not found", "block", blockNum)
		return nil
	}

	err := s.bc.ReorgToOldBlock(targetBlock)
	if err != nil {
		return err
	}
	for i := range newMessages {
		var msgForPrefetch *arbostypes.MessageWithMetadata
		if i < len(newMessages)-1 {
			msgForPrefetch = &newMessages[i]
		}
		err := s.digestMessageWithBlockMutex(count+arbutil.MessageIndex(i), &newMessages[i], msgForPrefetch)
		if err != nil {
			return err
		}
	}
	if s.recorder != nil {
		s.recorder.ReorgTo(targetBlock.Header())
	}
	if len(oldMessages) > 0 {
		s.resequenceChan <- oldMessages
		resequencing = true
	}
	return nil
}

func (s *ExecutionEngine) getCurrentHeader() (*types.Header, error) {
	currentBlock := s.bc.CurrentBlock()
	if currentBlock == nil {
		return nil, errors.New("failed to get current block")
	}
	return currentBlock, nil
}

func (s *ExecutionEngine) HeadMessageNumber() (arbutil.MessageIndex, error) {
	currentHeader, err := s.getCurrentHeader()
	if err != nil {
		return 0, err
	}
	return s.BlockNumberToMessageIndex(currentHeader.Number.Uint64())
}

func (s *ExecutionEngine) HeadMessageNumberSync(t *testing.T) (arbutil.MessageIndex, error) {
	s.createBlocksMutex.Lock()
	defer s.createBlocksMutex.Unlock()
	return s.HeadMessageNumber()
}

func (s *ExecutionEngine) NextDelayedMessageNumber() (uint64, error) {
	currentHeader, err := s.getCurrentHeader()
	if err != nil {
		return 0, err
	}
	return currentHeader.Nonce.Uint64(), nil
}

func messageFromTxes(header *arbostypes.L1IncomingMessageHeader, txes types.Transactions, txErrors []error) (*arbostypes.L1IncomingMessage, error) {
	var l2Message []byte
	if len(txes) == 1 && txErrors[0] == nil {
		txBytes, err := txes[0].MarshalBinary()
		if err != nil {
			return nil, err
		}
		l2Message = append(l2Message, arbos.L2MessageKind_SignedTx)
		l2Message = append(l2Message, txBytes...)
	} else {
		l2Message = append(l2Message, arbos.L2MessageKind_Batch)
		sizeBuf := make([]byte, 8)
		for i, tx := range txes {
			if txErrors[i] != nil {
				continue
			}
			txBytes, err := tx.MarshalBinary()
			if err != nil {
				return nil, err
			}
			binary.BigEndian.PutUint64(sizeBuf, uint64(len(txBytes)+1))
			l2Message = append(l2Message, sizeBuf...)
			l2Message = append(l2Message, arbos.L2MessageKind_SignedTx)
			l2Message = append(l2Message, txBytes...)
		}
	}
	return &arbostypes.L1IncomingMessage{
		Header: header,
		L2msg:  l2Message,
	}, nil
}

// The caller must hold the createBlocksMutex
func (s *ExecutionEngine) resequenceReorgedMessages(messages []*arbostypes.MessageWithMetadata) {
	if !s.reorgSequencing {
		return
	}

	log.Info("Trying to resequence messages", "number", len(messages))
	lastBlockHeader, err := s.getCurrentHeader()
	if err != nil {
		log.Error("block header not found during resequence", "err", err)
		return
	}

	nextDelayedSeqNum := lastBlockHeader.Nonce.Uint64()

	for _, msg := range messages {
		// Check if the message is non-nil just to be safe
		if msg == nil || msg.Message == nil || msg.Message.Header == nil {
			continue
		}
		header := msg.Message.Header
		if header.RequestId != nil {
			delayedSeqNum := header.RequestId.Big().Uint64()
			if delayedSeqNum != nextDelayedSeqNum {
				log.Info("not resequencing delayed message due to unexpected index", "expected", nextDelayedSeqNum, "found", delayedSeqNum)
				continue
			}
			_, err := s.sequenceDelayedMessageWithBlockMutex(msg.Message, delayedSeqNum)
			if err != nil {
				log.Error("failed to re-sequence old delayed message removed by reorg", "err", err)
			}
			nextDelayedSeqNum += 1
			continue
		}
		if header.Kind != arbostypes.L1MessageType_L2Message || header.Poster != l1pricing.BatchPosterAddress {
			// This shouldn't exist?
			log.Warn("skipping non-standard sequencer message found from reorg", "header", header)
			continue
		}
		// We don't need a batch fetcher as this is an L2 message
		txes, err := arbos.ParseL2Transactions(msg.Message, s.bc.Config().ChainID, nil)
		if err != nil {
			log.Warn("failed to parse sequencer message found from reorg", "err", err)
			continue
		}
		hooks := arbos.NoopSequencingHooks()
		hooks.DiscardInvalidTxsEarly = true
		_, err = s.sequenceTransactionsWithBlockMutex(msg.Message.Header, txes, hooks)
		if err != nil {
			log.Error("failed to re-sequence old user message removed by reorg", "err", err)
			return
		}
	}
}

func (s *ExecutionEngine) sequencerWrapper(sequencerFunc func() (*types.Block, error)) (*types.Block, error) {
	attempts := 0
	for {
		s.createBlocksMutex.Lock()
		block, err := sequencerFunc()
		s.createBlocksMutex.Unlock()
		if !errors.Is(err, execution.ErrSequencerInsertLockTaken) {
			return block, err
		}
		// We got SequencerInsertLockTaken
		// option 1: there was a race, we are no longer main sequencer
		chosenErr := s.consensus.ExpectChosenSequencer()
		if chosenErr != nil {
			return nil, chosenErr
		}
		// option 2: we are in a test without very orderly sequencer coordination
		if !s.bc.Config().ArbitrumChainParams.AllowDebugPrecompiles {
			// option 3: something weird. send warning
			log.Warn("sequence transactions: insert lock takent", "attempts", attempts)
		}
		// options 2/3 fail after too many attempts
		attempts++
		if attempts > 20 {
			return nil, err
		}
		<-time.After(time.Millisecond * 100)
	}
}

func (s *ExecutionEngine) SequenceTransactions(header *arbostypes.L1IncomingMessageHeader, txes types.Transactions, hooks *arbos.SequencingHooks) (*types.Block, error) {
	return s.sequencerWrapper(func() (*types.Block, error) {
		hooks.TxErrors = nil
		return s.sequenceTransactionsWithBlockMutex(header, txes, hooks)
	})
}

func (s *ExecutionEngine) sequenceTransactionsWithBlockMutex(header *arbostypes.L1IncomingMessageHeader, txes types.Transactions, hooks *arbos.SequencingHooks) (*types.Block, error) {
	lastBlockHeader, err := s.getCurrentHeader()
	if err != nil {
		return nil, err
	}

	statedb, err := s.bc.StateAt(lastBlockHeader.Root)
	if err != nil {
		return nil, err
	}

	delayedMessagesRead := lastBlockHeader.Nonce.Uint64()

	startTime := time.Now()
	block, receipts, err := arbos.ProduceBlockAdvanced(
		header,
		txes,
		delayedMessagesRead,
		lastBlockHeader,
		statedb,
		s.bc,
		s.bc.Config(),
		hooks,
	)
	if err != nil {
		return nil, err
	}
	blockCalcTime := time.Since(startTime)
	if len(hooks.TxErrors) != len(txes) {
		return nil, fmt.Errorf("unexpected number of error results: %v vs number of txes %v", len(hooks.TxErrors), len(txes))
	}

	if len(receipts) == 0 {
		return nil, nil
	}

	allTxsErrored := true
	for _, err := range hooks.TxErrors {
		if err == nil {
			allTxsErrored = false
			break
		}
	}
	if allTxsErrored {
		return nil, nil
	}

	msg, err := messageFromTxes(header, txes, hooks.TxErrors)
	if err != nil {
		return nil, err
	}

	msgWithMeta := arbostypes.MessageWithMetadata{
		Message:             msg,
		DelayedMessagesRead: delayedMessagesRead,
	}

	pos, err := s.BlockNumberToMessageIndex(lastBlockHeader.Number.Uint64() + 1)
	if err != nil {
		return nil, err
	}

	err = s.consensus.WriteMessageFromSequencer(pos, msgWithMeta)
	if err != nil {
		return nil, err
	}

	// Only write the block after we've written the messages, so if the node dies in the middle of this,
	// it will naturally recover on startup by regenerating the missing block.
	err = s.appendBlock(block, statedb, receipts, blockCalcTime)
	if err != nil {
		return nil, err
	}

	return block, nil
}

func (s *ExecutionEngine) SequenceDelayedMessage(message *arbostypes.L1IncomingMessage, delayedSeqNum uint64) error {
	_, err := s.sequencerWrapper(func() (*types.Block, error) {
		return s.sequenceDelayedMessageWithBlockMutex(message, delayedSeqNum)
	})
	return err
}

func (s *ExecutionEngine) sequenceDelayedMessageWithBlockMutex(message *arbostypes.L1IncomingMessage, delayedSeqNum uint64) (*types.Block, error) {
	currentHeader, err := s.getCurrentHeader()
	if err != nil {
		return nil, err
	}

	expectedDelayed := currentHeader.Nonce.Uint64()

	lastMsg, err := s.BlockNumberToMessageIndex(currentHeader.Number.Uint64())
	if err != nil {
		return nil, err
	}

	if expectedDelayed != delayedSeqNum {
		return nil, fmt.Errorf("wrong delayed message sequenced got %d expected %d", delayedSeqNum, expectedDelayed)
	}

	messageWithMeta := arbostypes.MessageWithMetadata{
		Message:             message,
		DelayedMessagesRead: delayedSeqNum + 1,
	}

	err = s.consensus.WriteMessageFromSequencer(lastMsg+1, messageWithMeta)
	if err != nil {
		return nil, err
	}

	startTime := time.Now()
	block, statedb, receipts, err := s.createBlockFromNextMessage(&messageWithMeta)
	if err != nil {
		return nil, err
	}

	err = s.appendBlock(block, statedb, receipts, time.Since(startTime))
	if err != nil {
		return nil, err
	}

	log.Info("ExecutionEngine: Added DelayedMessages", "pos", lastMsg+1, "delayed", delayedSeqNum, "block-header", block.Header())

	return block, nil
}

func (s *ExecutionEngine) GetGenesisBlockNumber() uint64 {
	return s.bc.Config().ArbitrumChainParams.GenesisBlockNum
}

func (s *ExecutionEngine) BlockNumberToMessageIndex(blockNum uint64) (arbutil.MessageIndex, error) {
	genesis := s.GetGenesisBlockNumber()
	if blockNum < genesis {
		return 0, fmt.Errorf("blockNum %d < genesis %d", blockNum, genesis)
	}
	return arbutil.MessageIndex(blockNum - genesis), nil
}

func (s *ExecutionEngine) MessageIndexToBlockNumber(messageNum arbutil.MessageIndex) uint64 {
	return uint64(messageNum) + s.GetGenesisBlockNumber()
}

// must hold createBlockMutex
func (s *ExecutionEngine) createBlockFromNextMessage(msg *arbostypes.MessageWithMetadata) (*types.Block, *state.StateDB, types.Receipts, error) {
	currentHeader := s.bc.CurrentBlock()
	if currentHeader == nil {
		return nil, nil, nil, errors.New("failed to get current block header")
	}

	currentBlock := s.bc.GetBlock(currentHeader.Hash(), currentHeader.Number.Uint64())
	if currentBlock == nil {
		return nil, nil, nil, errors.New("can't find block for current header")
	}

	err := s.bc.RecoverState(currentBlock)
	if err != nil {
		return nil, nil, nil, fmt.Errorf("failed to recover block %v state: %w", currentBlock.Number(), err)
	}

	statedb, err := s.bc.StateAt(currentHeader.Root)
	if err != nil {
		return nil, nil, nil, err
	}
	statedb.StartPrefetcher("TransactionStreamer")
	defer statedb.StopPrefetcher()

<<<<<<< HEAD
	opts := make([]arbos.ProduceOpt, 0)
	if s.evil {
		opts = append(opts, arbos.WithEvilProduction())
		opts = append(opts, arbos.WithInterceptDepositSize(s.interceptDepositGweiAmount))
	}
=======
	batchFetcher := func(num uint64) ([]byte, error) {
		data, _, err := s.consensus.FetchBatch(s.GetContext(), num)
		return data, err
	}

>>>>>>> f93d2c38
	block, receipts, err := arbos.ProduceBlock(
		msg.Message,
		msg.DelayedMessagesRead,
		currentHeader,
		statedb,
		s.bc,
		s.bc.Config(),
<<<<<<< HEAD
		func(batchNum uint64) ([]byte, error) {
			data, _, err := s.streamer.FetchBatch(batchNum)
			return data, err
		},
		opts...,
=======
		batchFetcher,
>>>>>>> f93d2c38
	)

	return block, statedb, receipts, err
}

// must hold createBlockMutex
func (s *ExecutionEngine) appendBlock(block *types.Block, statedb *state.StateDB, receipts types.Receipts, duration time.Duration) error {
	var logs []*types.Log
	for _, receipt := range receipts {
		logs = append(logs, receipt.Logs...)
	}
	status, err := s.bc.WriteBlockAndSetHeadWithTime(block, receipts, logs, statedb, true, duration)
	if err != nil {
		return err
	}
	if status == core.SideStatTy {
		return errors.New("geth rejected block as non-canonical")
	}
	baseFeeGauge.Update(block.BaseFee().Int64())
	txCountHistogram.Update(int64(len(block.Transactions()) - 1))
	var blockGasused uint64
	for i := 1; i < len(receipts); i++ {
		val := arbmath.SaturatingUSub(receipts[i].GasUsed, receipts[i].GasUsedForL1)
		txGasUsedHistogram.Update(int64(val))
		blockGasused += val
	}
	blockGasUsedHistogram.Update(int64(blockGasused))
	return nil
}

func (s *ExecutionEngine) resultFromHeader(header *types.Header) (*execution.MessageResult, error) {
	if header == nil {
		return nil, fmt.Errorf("result not found")
	}
	info := types.DeserializeHeaderExtraInformation(header)
	return &execution.MessageResult{
		BlockHash: header.Hash(),
		SendRoot:  info.SendRoot,
	}, nil
}

func (s *ExecutionEngine) ResultAtPos(pos arbutil.MessageIndex) (*execution.MessageResult, error) {
	return s.resultFromHeader(s.bc.GetHeaderByNumber(s.MessageIndexToBlockNumber(pos)))
}

// DigestMessage is used to create a block by executing msg against the latest state and storing it.
// Also, while creating a block by executing msg against the latest state,
// in parallel, creates a block by executing msgForPrefetch (msg+1) against the latest state
// but does not store the block.
// This helps in filling the cache, so that the next block creation is faster.
func (s *ExecutionEngine) DigestMessage(num arbutil.MessageIndex, msg *arbostypes.MessageWithMetadata, msgForPrefetch *arbostypes.MessageWithMetadata) error {
	if !s.createBlocksMutex.TryLock() {
		return errors.New("createBlock mutex held")
	}
	defer s.createBlocksMutex.Unlock()
	return s.digestMessageWithBlockMutex(num, msg, msgForPrefetch)
}

func (s *ExecutionEngine) digestMessageWithBlockMutex(num arbutil.MessageIndex, msg *arbostypes.MessageWithMetadata, msgForPrefetch *arbostypes.MessageWithMetadata) error {
	currentHeader, err := s.getCurrentHeader()
	if err != nil {
		return err
	}
	curMsg, err := s.BlockNumberToMessageIndex(currentHeader.Number.Uint64())
	if err != nil {
		return err
	}
	if curMsg+1 != num {
		return fmt.Errorf("wrong message number in digest got %d expected %d", num, curMsg+1)
	}

	startTime := time.Now()
	var wg sync.WaitGroup
	if s.prefetchBlock && msgForPrefetch != nil {
		wg.Add(1)
		go func() {
			defer wg.Done()
			_, _, _, err := s.createBlockFromNextMessage(msgForPrefetch)
			if err != nil {
				return
			}
		}()
	}

	block, statedb, receipts, err := s.createBlockFromNextMessage(msg)
	if err != nil {
		return err
	}
	wg.Wait()
	err = s.appendBlock(block, statedb, receipts, time.Since(startTime))
	if err != nil {
		return err
	}

	if time.Now().After(s.nextScheduledVersionCheck) {
		s.nextScheduledVersionCheck = time.Now().Add(time.Minute)
		arbState, err := arbosState.OpenSystemArbosState(statedb, nil, true)
		if err != nil {
			return err
		}
		version, timestampInt, err := arbState.GetScheduledUpgrade()
		if err != nil {
			return err
		}
		var timeUntilUpgrade time.Duration
		var timestamp time.Time
		if timestampInt == 0 {
			// This upgrade will take effect in the next block
			timestamp = time.Now()
		} else {
			// This upgrade is scheduled for the future
			timestamp = time.Unix(int64(timestampInt), 0)
			timeUntilUpgrade = time.Until(timestamp)
		}
		maxSupportedVersion := params.ArbitrumDevTestChainConfig().ArbitrumChainParams.InitialArbOSVersion
		logLevel := log.Warn
		if timeUntilUpgrade < time.Hour*24 {
			logLevel = log.Error
		}
		if version > maxSupportedVersion {
			logLevel(
				"you need to update your node to the latest version before this scheduled ArbOS upgrade",
				"timeUntilUpgrade", timeUntilUpgrade,
				"upgradeScheduledFor", timestamp,
				"maxSupportedArbosVersion", maxSupportedVersion,
				"pendingArbosUpgradeVersion", version,
			)
		}
	}

	sharedmetrics.UpdateSequenceNumberInBlockGauge(num)
	s.latestBlockMutex.Lock()
	s.latestBlock = block
	s.latestBlockMutex.Unlock()
	select {
	case s.newBlockNotifier <- struct{}{}:
	default:
	}
	return nil
}

func (s *ExecutionEngine) ArbOSVersionForMessageNumber(messageNum arbutil.MessageIndex) (uint64, error) {
	block := s.bc.GetBlockByNumber(s.MessageIndexToBlockNumber(messageNum))
	if block == nil {
		return 0, fmt.Errorf("couldn't find block for message number %d", messageNum)
	}
	extra := types.DeserializeHeaderExtraInformation(block.Header())
	return extra.ArbOSFormatVersion, nil
}

func (s *ExecutionEngine) Start(ctx_in context.Context) {
	s.StopWaiter.Start(ctx_in, s)
	s.LaunchThread(func(ctx context.Context) {
		for {
			select {
			case <-ctx.Done():
				return
			case resequence := <-s.resequenceChan:
				s.resequenceReorgedMessages(resequence)
				s.createBlocksMutex.Unlock()
			}
		}
	})
	s.LaunchThread(func(ctx context.Context) {
		var lastBlock *types.Block
		for {
			select {
			case <-s.newBlockNotifier:
			case <-ctx.Done():
				return
			}
			s.latestBlockMutex.Lock()
			block := s.latestBlock
			s.latestBlockMutex.Unlock()
			if block != nil && (lastBlock == nil || block.Hash() != lastBlock.Hash()) {
				log.Info(
					"created block",
					"l2Block", block.Number(),
					"l2BlockHash", block.Hash(),
				)
				lastBlock = block
				select {
				case <-time.After(time.Second):
				case <-ctx.Done():
					return
				}
			}
		}
	})
}<|MERGE_RESOLUTION|>--- conflicted
+++ resolved
@@ -493,19 +493,16 @@
 	statedb.StartPrefetcher("TransactionStreamer")
 	defer statedb.StopPrefetcher()
 
-<<<<<<< HEAD
 	opts := make([]arbos.ProduceOpt, 0)
 	if s.evil {
 		opts = append(opts, arbos.WithEvilProduction())
 		opts = append(opts, arbos.WithInterceptDepositSize(s.interceptDepositGweiAmount))
 	}
-=======
 	batchFetcher := func(num uint64) ([]byte, error) {
 		data, _, err := s.consensus.FetchBatch(s.GetContext(), num)
 		return data, err
 	}
 
->>>>>>> f93d2c38
 	block, receipts, err := arbos.ProduceBlock(
 		msg.Message,
 		msg.DelayedMessagesRead,
@@ -513,15 +510,12 @@
 		statedb,
 		s.bc,
 		s.bc.Config(),
-<<<<<<< HEAD
 		func(batchNum uint64) ([]byte, error) {
 			data, _, err := s.streamer.FetchBatch(batchNum)
 			return data, err
 		},
+		batchFetcher,
 		opts...,
-=======
-		batchFetcher,
->>>>>>> f93d2c38
 	)
 
 	return block, statedb, receipts, err
