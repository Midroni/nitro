--- conflicted
+++ resolved
@@ -4,6 +4,7 @@
 	"context"
 	"time"
 
+	"github.com/offchainlabs/nitro/arbutil"
 	"github.com/offchainlabs/nitro/execution"
 	"github.com/offchainlabs/nitro/util/stopwaiter"
 	"github.com/pkg/errors"
@@ -11,61 +12,43 @@
 )
 
 type SyncMonitorConfig struct {
-<<<<<<< HEAD
-	ConsensusTimeout time.Duration `koanf:"consensus-timeout" reload:"hot"`
+	SyncMapTimout                       time.Duration `koanf:"syncmap-timeout"`
+	SafeBlockWaitForBlockValidator      bool          `koanf:"safe-block-wait-for-block-validator"`
+	FinalizedBlockWaitForBlockValidator bool          `koanf:"finalized-block-wait-for-block-validator"`
 }
 
 var DefaultSyncMonitorConfig = SyncMonitorConfig{
-	ConsensusTimeout: time.Second * 5,
-}
-
-type SyncMonitorConfigFetcher func() *SyncMonitorConfig
-
-type SyncMonitor struct {
-	stopwaiter.StopWaiter
-=======
-	SafeBlockWaitForBlockValidator      bool `koanf:"safe-block-wait-for-block-validator"`
-	FinalizedBlockWaitForBlockValidator bool `koanf:"finalized-block-wait-for-block-validator"`
-}
-
-var DefaultSyncMonitorConfig = SyncMonitorConfig{
+	SyncMapTimout:                       time.Second * 5,
 	SafeBlockWaitForBlockValidator:      false,
 	FinalizedBlockWaitForBlockValidator: false,
 }
 
 func SyncMonitorConfigAddOptions(prefix string, f *flag.FlagSet) {
+	f.Duration(prefix+".syncmap-timeout", DefaultSyncMonitorConfig.SyncMapTimout, "timeout for requests to get sync map")
 	f.Bool(prefix+".safe-block-wait-for-block-validator", DefaultSyncMonitorConfig.SafeBlockWaitForBlockValidator, "wait for block validator to complete before returning safe block number")
 	f.Bool(prefix+".finalized-block-wait-for-block-validator", DefaultSyncMonitorConfig.FinalizedBlockWaitForBlockValidator, "wait for block validator to complete before returning finalized block number")
 }
 
 type SyncMonitor struct {
+	stopwaiter.StopWaiter
 	config    *SyncMonitorConfig
->>>>>>> bf01c86c
 	consensus execution.ConsensusInfo
 	exec      *ExecutionEngine
-	config    SyncMonitorConfigFetcher
 }
 
-<<<<<<< HEAD
-func NewSyncMonitor(exec *ExecutionEngine, config SyncMonitorConfigFetcher) *SyncMonitor {
+func NewSyncMonitor(config *SyncMonitorConfig, exec *ExecutionEngine) *SyncMonitor {
 	return &SyncMonitor{
+		config: config,
 		exec:   exec,
-		config: config,
 	}
-}
-
-func SyncMonitorConfigAddOptions(prefix string, f *flag.FlagSet) {
-	f.Duration(prefix+".consensus-timeout", DefaultSyncMonitorConfig.ConsensusTimeout, "timeout for requests to consensus client")
 }
 
 func (s *SyncMonitor) Start(ctx_in context.Context) {
 	s.StopWaiter.Start(ctx_in, s)
 }
 
-func (s *SyncMonitor) SyncProgressMap() map[string]interface{} {
-	ctx, cancel := context.WithTimeout(s.GetContext(), s.config().ConsensusTimeout)
-	defer cancel()
-	res, err := s.consensus.SyncProgressMap().Await(ctx)
+func (s *SyncMonitor) FullSyncProgressMap(ctx context.Context) map[string]interface{} {
+	res, err := s.consensus.FullSyncProgressMap().Await(ctx)
 	if err != nil {
 		res = make(map[string]interface{})
 		res["consensusSyncErr"] = err
@@ -76,20 +59,8 @@
 		res["syncTargetError"] = err
 		return res
 	}
-=======
-func NewSyncMonitor(config *SyncMonitorConfig, exec *ExecutionEngine) *SyncMonitor {
-	return &SyncMonitor{
-		config: config,
-		exec:   exec,
-	}
-}
 
-func (s *SyncMonitor) FullSyncProgressMap() map[string]interface{} {
-	res := s.consensus.FullSyncProgressMap()
-	consensusSyncTarget := s.consensus.SyncTargetMessageCount()
->>>>>>> bf01c86c
-
-	built, err := s.exec.HeadMessageNumber().Await(s.GetContext())
+	built, err := s.exec.HeadMessageNumber().Await(ctx)
 	if err != nil {
 		res["headMsgNumberError"] = err
 	}
@@ -101,14 +72,20 @@
 }
 
 func (s *SyncMonitor) SyncProgressMap() map[string]interface{} {
-	if s.consensus.Synced() {
-		built, err := s.exec.HeadMessageNumber()
-		consensusSyncTarget := s.consensus.SyncTargetMessageCount()
+	ctx, cancel := context.WithTimeout(s.GetContext(), s.config.SyncMapTimout)
+	defer cancel()
+	consensusSynced, err := s.consensus.Synced().Await(ctx)
+	if err == nil && consensusSynced {
+		built, err := s.exec.HeadMessageNumber().Await(ctx)
+		var consensusSyncTarget arbutil.MessageIndex
+		if err != nil {
+			consensusSyncTarget, err = s.consensus.SyncTargetMessageCount().Await(ctx)
+		}
 		if err != nil && built+1 >= consensusSyncTarget {
 			return make(map[string]interface{})
 		}
 	}
-	return s.FullSyncProgressMap()
+	return s.FullSyncProgressMap(ctx)
 }
 
 func (s *SyncMonitor) SafeBlockNumber(ctx context.Context) (uint64, error) {
@@ -120,7 +97,7 @@
 		return 0, err
 	}
 	if s.config.SafeBlockWaitForBlockValidator {
-		latestValidatedCount, err := s.consensus.ValidatedMessageCount()
+		latestValidatedCount, err := s.consensus.ValidatedMessageCount().Await(ctx)
 		if err != nil {
 			return 0, err
 		}
@@ -141,7 +118,7 @@
 		return 0, err
 	}
 	if s.config.FinalizedBlockWaitForBlockValidator {
-		latestValidatedCount, err := s.consensus.ValidatedMessageCount()
+		latestValidatedCount, err := s.consensus.ValidatedMessageCount().Await(ctx)
 		if err != nil {
 			return 0, err
 		}
@@ -153,10 +130,6 @@
 	return block, nil
 }
 
-func (s *SyncMonitor) Synced() bool {
-	return len(s.SyncProgressMap()) == 0
-}
-
 func (s *SyncMonitor) SetConsensusInfo(consensus execution.ConsensusInfo) {
 	s.consensus = consensus
 }