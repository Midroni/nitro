package gethexec

import (
	"context"
	"errors"
	"fmt"
	"sync/atomic"
	"testing"

	"github.com/ethereum/go-ethereum/arbitrum"
	"github.com/ethereum/go-ethereum/common"
	"github.com/ethereum/go-ethereum/core"
	"github.com/ethereum/go-ethereum/core/types"
	"github.com/ethereum/go-ethereum/eth"
	"github.com/ethereum/go-ethereum/eth/filters"
	"github.com/ethereum/go-ethereum/ethdb"
	"github.com/ethereum/go-ethereum/log"
	"github.com/ethereum/go-ethereum/node"
	"github.com/ethereum/go-ethereum/rpc"
	"github.com/offchainlabs/nitro/arbos/arbostypes"
	"github.com/offchainlabs/nitro/arbutil"
	"github.com/offchainlabs/nitro/execution"
	"github.com/offchainlabs/nitro/solgen/go/precompilesgen"
	"github.com/offchainlabs/nitro/util/headerreader"
	flag "github.com/spf13/pflag"
)

type DangerousConfig struct {
	ReorgToBlock int64 `koanf:"reorg-to-block"`
}

var DefaultDangerousConfig = DangerousConfig{
	ReorgToBlock: -1,
}

func DangerousConfigAddOptions(prefix string, f *flag.FlagSet) {
	f.Int64(prefix+".reorg-to-block", DefaultDangerousConfig.ReorgToBlock, "DANGEROUS! forces a reorg to an old block height. To be used for testing only. -1 to disable")
}

type Config struct {
	ParentChainReader headerreader.Config              `koanf:"parent-chain-reader" reload:"hot"`
	Sequencer         SequencerConfig                  `koanf:"sequencer" reload:"hot"`
	RecordingDatabase arbitrum.RecordingDatabaseConfig `koanf:"recording-database"`
	TxPreChecker      TxPreCheckerConfig               `koanf:"tx-pre-checker" reload:"hot"`
	Forwarder         ForwarderConfig                  `koanf:"forwarder"`
	ForwardingTarget  string                           `koanf:"forwarding-target"`
	Caching           CachingConfig                    `koanf:"caching"`
	RPC               arbitrum.Config                  `koanf:"rpc"`
	TxLookupLimit     uint64                           `koanf:"tx-lookup-limit"`
	Dangerous         DangerousConfig                  `koanf:"dangerous"`

	forwardingTarget string
}

func (c *Config) Validate() error {
	if err := c.Sequencer.Validate(); err != nil {
		return err
	}
	if !c.Sequencer.Enable && c.ForwardingTarget == "" {
		return errors.New("ForwardingTarget not set and not sequencer (can use \"null\")")
	}
	if c.ForwardingTarget == "null" {
		c.forwardingTarget = ""
	} else {
		c.forwardingTarget = c.ForwardingTarget
	}
	if c.forwardingTarget != "" && c.Sequencer.Enable {
		return errors.New("ForwardingTarget set and sequencer enabled")
	}
	return nil
}

func ConfigAddOptions(prefix string, f *flag.FlagSet) {
	arbitrum.ConfigAddOptions(prefix+".rpc", f)
	SequencerConfigAddOptions(prefix+".sequencer", f)
	arbitrum.RecordingDatabaseConfigAddOptions(prefix+".recording-database", f)
	f.String(prefix+".forwarding-target", ConfigDefault.ForwardingTarget, "transaction forwarding target URL, or \"null\" to disable forwarding (iff not sequencer)")
	AddOptionsForNodeForwarderConfig(prefix+".forwarder", f)
	TxPreCheckerConfigAddOptions(prefix+".tx-pre-checker", f)
	CachingConfigAddOptions(prefix+".caching", f)
	f.Uint64(prefix+".tx-lookup-limit", ConfigDefault.TxLookupLimit, "retain the ability to lookup transactions by hash for the past N blocks (0 = all blocks)")
	DangerousConfigAddOptions(prefix+".dangerous", f)
}

var ConfigDefault = Config{
<<<<<<< HEAD
	L1Reader:             headerreader.DefaultConfig,
	RPC:                  arbitrum.DefaultConfig,
	Sequencer:            DefaultSequencerConfig,
	RecordingDB:          arbitrum.DefaultRecordingDatabaseConfig,
	ForwardingTargetImpl: "",
	TxPreChecker:         DefaultTxPreCheckerConfig,
	Archive:              false,
	TxLookupLimit:        126_230_400, // 1 year at 4 blocks per second
	Caching:              DefaultCachingConfig,
	Dangerous:            DefaultDangerousConfig,
=======
	RPC:               arbitrum.DefaultConfig,
	Sequencer:         DefaultSequencerConfig,
	RecordingDatabase: arbitrum.DefaultRecordingDatabaseConfig,
	ForwardingTarget:  "",
	TxPreChecker:      DefaultTxPreCheckerConfig,
	TxLookupLimit:     126_230_400, // 1 year at 4 blocks per second
	Caching:           DefaultCachingConfig,
	Dangerous:         DefaultDangerousConfig,
>>>>>>> 0181c5d5
}

func ConfigDefaultNonSequencerTest() *Config {
	config := ConfigDefault
	config.Sequencer.Enable = false
	config.Forwarder = DefaultTestForwarderConfig
	config.ForwardingTarget = "null"

	_ = config.Validate()

	return &config
}

func ConfigDefaultTest() *Config {
	config := ConfigDefault
	config.Sequencer = TestSequencerConfig
<<<<<<< HEAD
	config.L1Reader = headerreader.TestConfig
=======
	config.ForwardingTarget = "null"

	_ = config.Validate()

>>>>>>> 0181c5d5
	return &config
}

type ConfigFetcher func() *Config

type ExecutionNode struct {
<<<<<<< HEAD
	ChainDB       ethdb.Database
	Backend       *arbitrum.Backend
	FilterSystem  *filters.FilterSystem
	ArbInterface  *ArbInterface
	ExecEngine    *ExecutionEngine
	Recorder      *BlockRecorder
	Sequencer     *Sequencer // either nil or same as TxPublisher
	TxPublisher   TransactionPublisher
	ConfigFetcher ConfigFetcher
	SyncMonitor   *SyncMonitor
	L1Reader      *headerreader.HeaderReader
	ClassicOutbox *ClassicOutboxRetriever
=======
	ChainDB           ethdb.Database
	Backend           *arbitrum.Backend
	FilterSystem      *filters.FilterSystem
	ArbInterface      *ArbInterface
	ExecEngine        *ExecutionEngine
	Recorder          *BlockRecorder
	Sequencer         *Sequencer // either nil or same as TxPublisher
	TxPublisher       TransactionPublisher
	ConfigFetcher     ConfigFetcher
	ParentChainReader *headerreader.HeaderReader
	started           atomic.Bool
>>>>>>> 0181c5d5
}

func CreateExecutionNode(
	ctx context.Context,
	stack *node.Node,
	chainDB ethdb.Database,
	l2BlockChain *core.BlockChain,
	l1client arbutil.L1Interface,
	configFetcher ConfigFetcher,
) (*ExecutionNode, error) {
	config := configFetcher()
	execEngine, err := NewExecutionEngine(l2BlockChain)
	if err != nil {
		return nil, err
	}
	recorder := NewBlockRecorder(&config.RecordingDatabase, execEngine, chainDB)
	var txPublisher TransactionPublisher
	var sequencer *Sequencer

	var parentChainReader *headerreader.HeaderReader
	if l1client != nil {
		arbSys, _ := precompilesgen.NewArbSys(types.ArbSysAddress, l1client)
		parentChainReader, err = headerreader.New(ctx, l1client, func() *headerreader.Config { return &configFetcher().ParentChainReader }, arbSys)
		if err != nil {
			return nil, err
		}
	} else {
		log.Warn("sequencer enabled without l1 client")
	}

	if config.Sequencer.Enable {
		seqConfigFetcher := func() *SequencerConfig { return &configFetcher().Sequencer }
		sequencer, err = NewSequencer(execEngine, parentChainReader, seqConfigFetcher)
		if err != nil {
			return nil, err
		}
		txPublisher = sequencer
	} else {
		if config.Forwarder.RedisUrl != "" {
			txPublisher = NewRedisTxForwarder(config.forwardingTarget, &config.Forwarder)
		} else if config.forwardingTarget == "" {
			txPublisher = NewTxDropper()
		} else {
			txPublisher = NewForwarder(config.forwardingTarget, &config.Forwarder)
		}
	}

	txprecheckConfigFetcher := func() *TxPreCheckerConfig { return &configFetcher().TxPreChecker }

	txPublisher = NewTxPreChecker(txPublisher, l2BlockChain, txprecheckConfigFetcher)
	arbInterface, err := NewArbInterface(l2BlockChain, txPublisher)
	if err != nil {
		return nil, err
	}
	filterConfig := filters.Config{
		LogCacheSize: config.RPC.FilterLogCacheSize,
		Timeout:      config.RPC.FilterTimeout,
	}
	backend, filterSystem, err := arbitrum.NewBackend(stack, &config.RPC, chainDB, arbInterface, filterConfig)
	if err != nil {
		return nil, err
	}

	syncMon := NewSyncMonitor(execEngine)

	var classicOutbox *ClassicOutboxRetriever
	classicMsgDb, err := stack.OpenDatabase("classic-msg", 0, 0, "", true)
	if err != nil {
		if l2BlockChain.Config().ArbitrumChainParams.GenesisBlockNum > 0 {
			log.Warn("Classic Msg Database not found", "err", err)
		}
		classicOutbox = nil
	} else {
		classicOutbox = NewClassicOutboxRetriever(classicMsgDb)
	}

	apis := []rpc.API{{
		Namespace: "arb",
		Version:   "1.0",
		Service:   NewArbAPI(txPublisher),
		Public:    false,
	}}
	apis = append(apis, rpc.API{
		Namespace: "arbdebug",
		Version:   "1.0",
		Service: NewArbDebugAPI(
			l2BlockChain,
			config.RPC.ArbDebug.BlockRangeBound,
			config.RPC.ArbDebug.TimeoutQueueBound,
		),
		Public: false,
	})
	apis = append(apis, rpc.API{
		Namespace: "arbtrace",
		Version:   "1.0",
		Service: NewArbTraceForwarderAPI(
			config.RPC.ClassicRedirect,
			config.RPC.ClassicRedirectTimeout,
		),
		Public: false,
	})
	apis = append(apis, rpc.API{
		Namespace: "debug",
		Service:   eth.NewDebugAPI(eth.NewArbEthereum(l2BlockChain, chainDB)),
		Public:    false,
	})

	stack.RegisterAPIs(apis)

	return &ExecutionNode{
<<<<<<< HEAD
		chainDB,
		backend,
		filterSystem,
		arbInterface,
		execEngine,
		recorder,
		sequencer,
		txPublisher,
		configFetcher,
		syncMon,
		l1Reader,
		classicOutbox,
=======
		ChainDB:           chainDB,
		Backend:           backend,
		FilterSystem:      filterSystem,
		ArbInterface:      arbInterface,
		ExecEngine:        execEngine,
		Recorder:          recorder,
		Sequencer:         sequencer,
		TxPublisher:       txPublisher,
		ConfigFetcher:     configFetcher,
		ParentChainReader: parentChainReader,
>>>>>>> 0181c5d5
	}, nil

}

func (n *ExecutionNode) Initialize(ctx context.Context) error {
	n.ArbInterface.Initialize(n)
	err := n.Backend.Start()
	if err != nil {
		return fmt.Errorf("error starting geth backend: %w", err)
	}
	err = n.TxPublisher.Initialize(ctx)
	if err != nil {
		return fmt.Errorf("error initializing transaction publisher: %w", err)
	}
	err = n.Backend.APIBackend().SetSyncBackend(n.SyncMonitor)
	if err != nil {
		return fmt.Errorf("error setting sync backend: %w", err)
	}
	return nil
}

// not thread safe
func (n *ExecutionNode) Start(ctx context.Context) error {
	if n.started.Swap(true) {
		return errors.New("already started")
	}
	// TODO after separation
	// err := n.Stack.Start()
	// if err != nil {
	// 	return fmt.Errorf("error starting geth stack: %w", err)
	// }
	n.ExecEngine.Start(ctx)
	err := n.TxPublisher.Start(ctx)
	if err != nil {
		return fmt.Errorf("error starting transaction puiblisher: %w", err)
	}
	if n.ParentChainReader != nil {
		n.ParentChainReader.Start(ctx)
	}
	return nil
}

func (n *ExecutionNode) StopAndWait() {
	if !n.started.Load() {
		return
	}
	// TODO after separation
	// n.Stack.StopRPC() // does nothing if not running
	if n.TxPublisher.Started() {
		n.TxPublisher.StopAndWait()
	}
	n.Recorder.OrderlyShutdown()
	if n.ParentChainReader != nil && n.ParentChainReader.Started() {
		n.ParentChainReader.StopAndWait()
	}
	if n.ExecEngine.Started() {
		n.ExecEngine.StopAndWait()
	}
	n.ArbInterface.BlockChain().Stop() // does nothing if not running
	if err := n.Backend.Stop(); err != nil {
		log.Error("backend stop", "err", err)
	}
	// TODO after separation
	// if err := n.Stack.Close(); err != nil {
	// 	log.Error("error on stak close", "err", err)
	// }
}

func (n *ExecutionNode) DigestMessage(num arbutil.MessageIndex, msg *arbostypes.MessageWithMetadata) error {
	return n.ExecEngine.DigestMessage(num, msg)
}
func (n *ExecutionNode) Reorg(count arbutil.MessageIndex, newMessages []arbostypes.MessageWithMetadata, oldMessages []*arbostypes.MessageWithMetadata) error {
	return n.ExecEngine.Reorg(count, newMessages, oldMessages)
}
func (n *ExecutionNode) HeadMessageNumber() (arbutil.MessageIndex, error) {
	return n.ExecEngine.HeadMessageNumber()
}
func (n *ExecutionNode) HeadMessageNumberSync(t *testing.T) (arbutil.MessageIndex, error) {
	return n.ExecEngine.HeadMessageNumberSync(t)
}
func (n *ExecutionNode) NextDelayedMessageNumber() (uint64, error) {
	return n.ExecEngine.NextDelayedMessageNumber()
}
func (n *ExecutionNode) SequenceDelayedMessage(message *arbostypes.L1IncomingMessage, delayedSeqNum uint64) error {
	return n.ExecEngine.SequenceDelayedMessage(message, delayedSeqNum)
}
func (n *ExecutionNode) ResultAtPos(pos arbutil.MessageIndex) (*execution.MessageResult, error) {
	return n.ExecEngine.ResultAtPos(pos)
}

func (n *ExecutionNode) RecordBlockCreation(
	ctx context.Context,
	pos arbutil.MessageIndex,
	msg *arbostypes.MessageWithMetadata,
) (*execution.RecordResult, error) {
	return n.Recorder.RecordBlockCreation(ctx, pos, msg)
}
func (n *ExecutionNode) MarkValid(pos arbutil.MessageIndex, resultHash common.Hash) {
	n.Recorder.MarkValid(pos, resultHash)
}
func (n *ExecutionNode) PrepareForRecord(ctx context.Context, start, end arbutil.MessageIndex) error {
	return n.Recorder.PrepareForRecord(ctx, start, end)
}

func (n *ExecutionNode) Pause() {
	if n.Sequencer != nil {
		n.Sequencer.Pause()
	}
}

func (n *ExecutionNode) Activate() {
	if n.Sequencer != nil {
		n.Sequencer.Activate()
	}
}

func (n *ExecutionNode) ForwardTo(url string) error {
	if n.Sequencer != nil {
		return n.Sequencer.ForwardTo(url)
	} else {
		return errors.New("forwardTo not supported - sequencer not active")
	}
}

func (n *ExecutionNode) SetConsensusClient(consensus execution.FullConsensusClient) {
	n.ExecEngine.SetTransactionStreamer(consensus)
	n.SyncMonitor.SetConsensusInfo(consensus)
}

func (n *ExecutionNode) MessageIndexToBlockNumber(messageNum arbutil.MessageIndex) uint64 {
	return n.ExecEngine.MessageIndexToBlockNumber(messageNum)
}

func (n *ExecutionNode) Maintenance() error {
	return n.ChainDB.Compact(nil, nil)
}<|MERGE_RESOLUTION|>--- conflicted
+++ resolved
@@ -83,18 +83,7 @@
 }
 
 var ConfigDefault = Config{
-<<<<<<< HEAD
-	L1Reader:             headerreader.DefaultConfig,
-	RPC:                  arbitrum.DefaultConfig,
-	Sequencer:            DefaultSequencerConfig,
-	RecordingDB:          arbitrum.DefaultRecordingDatabaseConfig,
-	ForwardingTargetImpl: "",
-	TxPreChecker:         DefaultTxPreCheckerConfig,
-	Archive:              false,
-	TxLookupLimit:        126_230_400, // 1 year at 4 blocks per second
-	Caching:              DefaultCachingConfig,
-	Dangerous:            DefaultDangerousConfig,
-=======
+	ParentChainReader: headerreader.DefaultConfig,
 	RPC:               arbitrum.DefaultConfig,
 	Sequencer:         DefaultSequencerConfig,
 	RecordingDatabase: arbitrum.DefaultRecordingDatabaseConfig,
@@ -103,7 +92,6 @@
 	TxLookupLimit:     126_230_400, // 1 year at 4 blocks per second
 	Caching:           DefaultCachingConfig,
 	Dangerous:         DefaultDangerousConfig,
->>>>>>> 0181c5d5
 }
 
 func ConfigDefaultNonSequencerTest() *Config {
@@ -120,34 +108,17 @@
 func ConfigDefaultTest() *Config {
 	config := ConfigDefault
 	config.Sequencer = TestSequencerConfig
-<<<<<<< HEAD
-	config.L1Reader = headerreader.TestConfig
-=======
+	config.ParentChainReader = headerreader.TestConfig
 	config.ForwardingTarget = "null"
 
 	_ = config.Validate()
 
->>>>>>> 0181c5d5
 	return &config
 }
 
 type ConfigFetcher func() *Config
 
 type ExecutionNode struct {
-<<<<<<< HEAD
-	ChainDB       ethdb.Database
-	Backend       *arbitrum.Backend
-	FilterSystem  *filters.FilterSystem
-	ArbInterface  *ArbInterface
-	ExecEngine    *ExecutionEngine
-	Recorder      *BlockRecorder
-	Sequencer     *Sequencer // either nil or same as TxPublisher
-	TxPublisher   TransactionPublisher
-	ConfigFetcher ConfigFetcher
-	SyncMonitor   *SyncMonitor
-	L1Reader      *headerreader.HeaderReader
-	ClassicOutbox *ClassicOutboxRetriever
-=======
 	ChainDB           ethdb.Database
 	Backend           *arbitrum.Backend
 	FilterSystem      *filters.FilterSystem
@@ -157,9 +128,10 @@
 	Sequencer         *Sequencer // either nil or same as TxPublisher
 	TxPublisher       TransactionPublisher
 	ConfigFetcher     ConfigFetcher
+	SyncMonitor       *SyncMonitor
 	ParentChainReader *headerreader.HeaderReader
+	ClassicOutbox     *ClassicOutboxRetriever
 	started           atomic.Bool
->>>>>>> 0181c5d5
 }
 
 func CreateExecutionNode(
@@ -270,20 +242,6 @@
 	stack.RegisterAPIs(apis)
 
 	return &ExecutionNode{
-<<<<<<< HEAD
-		chainDB,
-		backend,
-		filterSystem,
-		arbInterface,
-		execEngine,
-		recorder,
-		sequencer,
-		txPublisher,
-		configFetcher,
-		syncMon,
-		l1Reader,
-		classicOutbox,
-=======
 		ChainDB:           chainDB,
 		Backend:           backend,
 		FilterSystem:      filterSystem,
@@ -293,8 +251,9 @@
 		Sequencer:         sequencer,
 		TxPublisher:       txPublisher,
 		ConfigFetcher:     configFetcher,
+		SyncMonitor:       syncMon,
 		ParentChainReader: parentChainReader,
->>>>>>> 0181c5d5
+		ClassicOutbox:     classicOutbox,
 	}, nil
 
 }
