#!/usr/bin/env bash

set -e

NITRO_NODE_VERSION=offchainlabs/nitro-node:v2.0.4-d6a431c-dev
BLOCKSCOUT_VERSION=offchainlabs/blockscout:v1.0.0-c8db5b1

mydir=`dirname $0`
cd "$mydir"

if ! which docker-compose > /dev/null; then
    echo == Error! docker-compose not installed
    echo please install docker-compose and have it in PATH
    echo see https://docs.docker.com/compose/install/
    exit 1
fi

if [[ $# -gt 0 ]] && [[ $1 == "script" ]]; then
    shift
    docker-compose run testnode-scripts "$@"
    exit $?
fi

num_volumes=`docker volume ls --filter label=com.docker.compose.project=nitro -q | wc -l`

if [[ $num_volumes -eq 0 ]]; then
    force_init=true
else
    force_init=false
fi

run=true
force_build=false
validate=false
detach=false
blockscout=true
redundantsequencers=0
<<<<<<< HEAD
dev_build=false
=======
batchposters=1
>>>>>>> 4e58c611
while [[ $# -gt 0 ]]; do
    case $1 in
        --init)
            if ! $force_init; then
                echo == Warning! this will remove all previous data
                read -p "are you sure? [y/n]" -n 1 response
                if [[ $response == "y" ]] || [[ $response == "Y" ]]; then
                    force_init=true
                    echo
                else
                    exit 0
                fi
            fi
            shift
            ;;
        --dev)
            dev_build=true
            shift
            ;;
        --build)
            force_build=true
            shift
            ;;
        --validate)
            validate=true
            shift
            ;;
        --no-blockscout)
            blockscout=false
            shift
            ;;
        --no-run)
            run=false
            shift
            ;;
        --detach)
            detach=true
            shift
            ;;
        --batchposters)
            batchposters=$2
            if ! [[ $batchposters =~ [0-3] ]] ; then
                echo "batchposters must be between 0 and 3 value:$batchposters."
                exit 1
            fi
            shift
            shift
            ;;
        --redundantsequencers)
            redundantsequencers=$2
            if ! [[ $redundantsequencers =~ [0-3] ]] ; then
                echo "redundantsequencers must be between 0 and 3 value:$redundantsequencers."
                exit 1
            fi
            shift
            shift
            ;;
        *)
            echo Usage: $0 \[OPTIONS..]
            echo        $0 script [SCRIPT-ARGS]
            echo
            echo OPTIONS:
            echo --build:           rebuild docker image
            echo --init:            remove all data, rebuild, deploy new rollup
            echo --validate:        heavy computation, validating all blocks in WASM
            echo --batchposters:    batch posters [0-3]
            echo --redundantsequencers redundant sequencers [0-3]
            echo --detach:          detach from nodes after running them
            echo --no-run:          does not launch nodes \(usefull with build or init\)
            echo
            echo script rus inside a separate docker. For SCRIPT-ARGS, run $0 script --help
            exit 0
    esac
done

if $dev_build; then
  docker tag nitro-node-dev:latest nitro-node-dev-testnode
  docker tag blockscout:latest blockscout-testnode
else
  docker tag $NITRO_NODE_VERSION nitro-node-dev-testnode
  docker tag $BLOCKSCOUT_VERSION blockscout-testnode
fi

if $force_init; then
    force_build=true
fi

NODES="sequencer"

if [ $redundantsequencers -gt 0 ]; then
    NODES="$NODES sequencer_b"
fi
if [ $redundantsequencers -gt 1 ]; then
    NODES="$NODES sequencer_c"
fi
if [ $redundantsequencers -gt 2 ]; then
    NODES="$NODES sequencer_d"
fi

if [ $batchposters -gt 0 ]; then
    NODES="$NODES poster"
fi
if [ $batchposters -gt 1 ]; then
    NODES="$NODES poster_b"
fi
if [ $batchposters -gt 2 ]; then
    NODES="$NODES poster_c"
fi


if $validate; then
    NODES="$NODES validator"
else
    NODES="$NODES staker-unsafe"
fi
if $blockscout; then
    NODES="$NODES blockscout"
fi

if $force_build; then
    echo == Building..
#    docker build . -t nitro-node-dev --target nitro-node-dev
#    docker build blockscout -t blockscout -f blockscout/docker/Dockerfile
    docker-compose build --no-rm $NODES testnode-scripts
fi

if $force_init; then
    echo == Removing old data..
    docker-compose down
    leftoverContainers=`docker container ls -a --filter label=com.docker.compose.project=nitro -q | xargs echo`
    if [ `echo $leftoverContainers | wc -w` -gt 0 ]; then
        docker rm $leftoverContainers
    fi
    docker volume prune -f --filter label=com.docker.compose.project=nitro

    echo == Generating l1 keys
    docker-compose run testnode-scripts write-accounts
    docker-compose run --entrypoint sh geth -c "echo passphrase > /root/.ethereum/passphrase"
    docker-compose run --entrypoint sh geth -c "chown -R 1000:1000 /keystore"
    docker-compose run --entrypoint sh geth -c "chown -R 1000:1000 /config"

    echo == Funding validator and sequencer
    docker-compose run testnode-scripts send-l1 --ethamount 1000 --to validator
    docker-compose run testnode-scripts send-l1 --ethamount 1000 --to sequencer

    echo == Deploying L2
    sequenceraddress=`docker-compose run testnode-scripts print-address --account sequencer | tail -n 1 | tr -d '\r\n'`
    docker-compose run --entrypoint /usr/local/bin/deploy poster --l1conn ws://geth:8546 --l1keystore /home/user/l1keystore --sequencerAddress $sequenceraddress --ownerAddress $sequenceraddress --l1DeployAccount $sequenceraddress --l1deployment /config/deployment.json --authorizevalidators 10 --wasmrootpath /home/user/target/machines

    echo == Writing configs
    docker-compose run testnode-scripts write-config

    echo == Initializing redis
    docker-compose run testnode-scripts redis-init --redundancy $redundantsequencers

    docker-compose run testnode-scripts bridge-funds --ethamount 100000
fi

if $run; then
    UP_FLAG=""
    if $detach; then
        UP_FLAG="-d"
    fi

    echo == Launching Sequencer
    echo if things go wrong - use --init to create a new chain
    echo

    docker-compose up $UP_FLAG $NODES
fi<|MERGE_RESOLUTION|>--- conflicted
+++ resolved
@@ -35,11 +35,8 @@
 detach=false
 blockscout=true
 redundantsequencers=0
-<<<<<<< HEAD
 dev_build=false
-=======
 batchposters=1
->>>>>>> 4e58c611
 while [[ $# -gt 0 ]]; do
     case $1 in
         --init)
