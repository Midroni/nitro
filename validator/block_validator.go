--- conflicted
+++ resolved
@@ -567,8 +567,7 @@
 	}
 }
 
-<<<<<<< HEAD
-func (v *BlockValidator) cacheBaseMachineUntilHostIo(ctx context.Context) error {
+/*func (v *BlockValidator) cacheBaseMachineUntilHostIo(ctx context.Context) error {
 	hash := v.baseMachine.Hash()
 	expectedName := hash.String() + ".bin"
 	cacheDir := path.Join(v.config.RootPath, v.config.InitialMachineCachePath)
@@ -646,10 +645,8 @@
 	}
 
 	return nil
-}
-
-=======
->>>>>>> c06cca69
+        }*/
+
 func (v *BlockValidator) Start(ctx context.Context) error {
 	v.startProgressLoop(ctx)
 	v.startValidationLoop(ctx)
