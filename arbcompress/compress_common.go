--- conflicted
+++ resolved
@@ -3,7 +3,6 @@
 
 package arbcompress
 
-<<<<<<< HEAD
 type BrotliStatus = uint32
 
 const (
@@ -11,9 +10,6 @@
 	BrotliSuccess
 )
 
-const LEVEL_FAST = 0
-=======
->>>>>>> a20a1c70
 const LEVEL_WELL = 11
 const WINDOW_SIZE = 22 // BROTLI_DEFAULT_WINDOW
 
