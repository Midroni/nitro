--- conflicted
+++ resolved
@@ -323,11 +323,7 @@
 	if v.lastValidGS.Batch == 0 {
 		genesis, err := v.streamer.ResultAtCount(1)
 		if err != nil {
-<<<<<<< HEAD
 			log.Warn("blockValidator: failed reading genesis", "err", err)
-=======
-			log.Warn("error reading genesis from streamer", "err", err)
->>>>>>> 2c232e48
 			return false, nil
 		}
 		v.lastValidGS = validator.GoGlobalState{
@@ -901,10 +897,6 @@
 
 func (v *BlockValidator) Start(ctxIn context.Context) error {
 	v.StopWaiter.Start(ctxIn, v)
-<<<<<<< HEAD
-	// genesis block is impossible to validate unless genesis state is empty
-=======
->>>>>>> 2c232e48
 	v.LaunchThread(v.LaunchWorkthreadsWhenCaughtUp)
 	return nil
 }
