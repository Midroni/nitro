// Copyright 2021-2022, Offchain Labs, Inc.
// For license information, see https://github.com/nitro/blob/master/LICENSE

package staker

import (
	"context"
	"errors"
	"fmt"
	"sync"
	"sync/atomic"
	"testing"
	"time"

	flag "github.com/spf13/pflag"

	"github.com/ethereum/go-ethereum/common"
	"github.com/ethereum/go-ethereum/ethdb"
	"github.com/ethereum/go-ethereum/log"
	"github.com/ethereum/go-ethereum/metrics"
	"github.com/ethereum/go-ethereum/rlp"
	"github.com/offchainlabs/nitro/arbutil"
	"github.com/offchainlabs/nitro/util/containers"
	"github.com/offchainlabs/nitro/util/rpcclient"
	"github.com/offchainlabs/nitro/util/stopwaiter"
	"github.com/offchainlabs/nitro/validator"
)

var (
	validatorPendingValidationsGauge  = metrics.NewRegisteredGauge("arb/validator/validations/pending", nil)
	validatorValidValidationsCounter  = metrics.NewRegisteredCounter("arb/validator/validations/valid", nil)
	validatorFailedValidationsCounter = metrics.NewRegisteredCounter("arb/validator/validations/failed", nil)
	validatorMsgCountCurrentBatch     = metrics.NewRegisteredGauge("arb/validator/msg_count_current_batch", nil)
	validatorMsgCountValidatedGauge   = metrics.NewRegisteredGauge("arb/validator/msg_count_validated", nil)
)

type BlockValidator struct {
	stopwaiter.StopWaiter
	*StatelessBlockValidator

	reorgMutex sync.RWMutex

	chainCaughtUp bool

	// can only be accessed from creation thread or if holding reorg-write
	nextCreateBatch         []byte
	nextCreateBatchMsgCount arbutil.MessageIndex
	nextCreateBatchReread   bool
	nextCreateStartGS       validator.GoGlobalState
	nextCreatePrevDelayed   uint64

	// can only be accessed from from validation thread or if holding reorg-write
	lastValidGS     validator.GoGlobalState
	valLoopPos      arbutil.MessageIndex
	legacyValidInfo *legacyLastBlockValidatedDbInfo

	// only from logger thread
	lastValidInfoPrinted *GlobalStateValidatedInfo

	// can be read (atomic.Load) by anyone holding reorg-read
	// written (atomic.Set) by appropriate thread or (any way) holding reorg-write
	createdA    uint64
	recordSentA uint64
	validatedA  uint64
	validations containers.SyncMap[arbutil.MessageIndex, *validationStatus]

	config BlockValidatorConfigFetcher

	createNodesChan         chan struct{}
	sendRecordChan          chan struct{}
	progressValidationsChan chan struct{}

	// for testing only
	testingProgressMadeChan chan struct{}

	fatalErr chan<- error
}

type BlockValidatorConfig struct {
	Enable                   bool                          `koanf:"enable"`
	ValidationServer         rpcclient.ClientConfig        `koanf:"validation-server" reload:"hot"`
	ValidationPoll           time.Duration                 `koanf:"check-validations-poll" reload:"hot"`
	PrerecordedBlocks        uint64                        `koanf:"prerecorded-blocks" reload:"hot"`
	ForwardBlocks            uint64                        `koanf:"forward-blocks" reload:"hot"`
	CurrentModuleRoot        string                        `koanf:"current-module-root"`         // TODO(magic) requires reinitialization on hot reload
	PendingUpgradeModuleRoot string                        `koanf:"pending-upgrade-module-root"` // TODO(magic) requires StatelessBlockValidator recreation on hot reload
	FailureIsFatal           bool                          `koanf:"failure-is-fatal" reload:"hot"`
	Dangerous                BlockValidatorDangerousConfig `koanf:"dangerous"`
}

func (c *BlockValidatorConfig) Validate() error {
	return c.ValidationServer.Validate()
}

type BlockValidatorDangerousConfig struct {
	ResetBlockValidation bool `koanf:"reset-block-validation"`
}

type BlockValidatorConfigFetcher func() *BlockValidatorConfig

func BlockValidatorConfigAddOptions(prefix string, f *flag.FlagSet) {
	f.Bool(prefix+".enable", DefaultBlockValidatorConfig.Enable, "enable block-by-block validation")
	rpcclient.RPCClientAddOptions(prefix+".validation-server", f, &DefaultBlockValidatorConfig.ValidationServer)
	f.Duration(prefix+".check-validations-poll", DefaultBlockValidatorConfig.ValidationPoll, "poll time to check validations")
	f.Uint64(prefix+".forward-blocks", DefaultBlockValidatorConfig.ForwardBlocks, "prepare entries for up to that many blocks ahead of validation (small footprint)")
	f.Uint64(prefix+".prerecorded-blocks", DefaultBlockValidatorConfig.PrerecordedBlocks, "record that many blocks ahead of validation (larger footprint)")
	f.String(prefix+".current-module-root", DefaultBlockValidatorConfig.CurrentModuleRoot, "current wasm module root ('current' read from chain, 'latest' from machines/latest dir, or provide hash)")
	f.String(prefix+".pending-upgrade-module-root", DefaultBlockValidatorConfig.PendingUpgradeModuleRoot, "pending upgrade wasm module root to additionally validate (hash, 'latest' or empty)")
	f.Bool(prefix+".failure-is-fatal", DefaultBlockValidatorConfig.FailureIsFatal, "failing a validation is treated as a fatal error")
	BlockValidatorDangerousConfigAddOptions(prefix+".dangerous", f)
}

func BlockValidatorDangerousConfigAddOptions(prefix string, f *flag.FlagSet) {
	f.Bool(prefix+".reset-block-validation", DefaultBlockValidatorDangerousConfig.ResetBlockValidation, "resets block-by-block validation, starting again at genesis")
}

var DefaultBlockValidatorConfig = BlockValidatorConfig{
	Enable:                   false,
	ValidationServer:         rpcclient.DefaultClientConfig,
	ValidationPoll:           time.Second,
	ForwardBlocks:            1024,
	PrerecordedBlocks:        128,
	CurrentModuleRoot:        "current",
	PendingUpgradeModuleRoot: "latest",
	FailureIsFatal:           true,
	Dangerous:                DefaultBlockValidatorDangerousConfig,
}

var TestBlockValidatorConfig = BlockValidatorConfig{
	Enable:                   false,
	ValidationServer:         rpcclient.TestClientConfig,
	ValidationPoll:           100 * time.Millisecond,
	ForwardBlocks:            128,
	PrerecordedBlocks:        64,
	CurrentModuleRoot:        "latest",
	PendingUpgradeModuleRoot: "latest",
	FailureIsFatal:           true,
	Dangerous:                DefaultBlockValidatorDangerousConfig,
}

var DefaultBlockValidatorDangerousConfig = BlockValidatorDangerousConfig{
	ResetBlockValidation: false,
}

type valStatusField uint32

const (
	Created valStatusField = iota
	RecordSent
	RecordFailed
	Prepared
	SendingValidation
	ValidationSent
)

type validationStatus struct {
	Status uint32                    // atomic: value is one of validationStatus*
	Cancel func()                    // non-atomic: only read/written to with reorg mutex
	Entry  *validationEntry          // non-atomic: only read if Status >= validationStatusPrepared
	Runs   []validator.ValidationRun // if status >= ValidationSent
}

func (s *validationStatus) getStatus() valStatusField {
	uintStat := atomic.LoadUint32(&s.Status)
	return valStatusField(uintStat)
}

func (s *validationStatus) replaceStatus(old, new valStatusField) bool {
	return atomic.CompareAndSwapUint32(&s.Status, uint32(old), uint32(new))
}

func NewBlockValidator(
	statelessBlockValidator *StatelessBlockValidator,
	inbox InboxTrackerInterface,
	streamer TransactionStreamerInterface,
	config BlockValidatorConfigFetcher,
	fatalErr chan<- error,
) (*BlockValidator, error) {
	ret := &BlockValidator{
		StatelessBlockValidator: statelessBlockValidator,
		createNodesChan:         make(chan struct{}, 1),
		sendRecordChan:          make(chan struct{}, 1),
		progressValidationsChan: make(chan struct{}, 1),
		config:                  config,
		fatalErr:                fatalErr,
	}
	if !config().Dangerous.ResetBlockValidation {
		validated, err := ret.ReadLastValidatedInfo()
		if err != nil {
			return nil, err
		}
		if validated != nil {
			ret.lastValidGS = validated.GlobalState
		} else {
			legacyInfo, err := ret.legacyReadLastValidatedInfo()
			if err != nil {
				return nil, err
			}
			ret.legacyValidInfo = legacyInfo
		}
	}
	streamer.SetBlockValidator(ret)
	inbox.SetBlockValidator(ret)
	return ret, nil
}

func atomicStorePos(addr *uint64, val arbutil.MessageIndex) {
	atomic.StoreUint64(addr, uint64(val))
}

func atomicLoadPos(addr *uint64) arbutil.MessageIndex {
	return arbutil.MessageIndex(atomic.LoadUint64(addr))
}

func (v *BlockValidator) created() arbutil.MessageIndex {
	return atomicLoadPos(&v.createdA)
}

func (v *BlockValidator) recordSent() arbutil.MessageIndex {
	return atomicLoadPos(&v.recordSentA)
}

func (v *BlockValidator) validated() arbutil.MessageIndex {
	return atomicLoadPos(&v.validatedA)
}

func (v *BlockValidator) Validated(t *testing.T) arbutil.MessageIndex {
	return v.validated()
}

func (v *BlockValidator) possiblyFatal(err error) {
	if v.Stopped() {
		return
	}
	if err == nil {
		return
	}
	log.Error("Error during validation", "err", err)
	if v.config().FailureIsFatal {
		select {
		case v.fatalErr <- err:
		default:
		}
	}
}

func nonBlockingTrigger(channel chan struct{}) {
	select {
	case channel <- struct{}{}:
	default:
	}
}

// called from NewBlockValidator, doesn't need to catch locks
func ReadLastValidatedInfo(db ethdb.Database) (*GlobalStateValidatedInfo, error) {
	exists, err := db.Has(lastGlobalStateValidatedInfoKey)
	if err != nil {
		return nil, err
	}
	var validated GlobalStateValidatedInfo
	if !exists {
		return nil, nil
	}
	gsBytes, err := db.Get(lastGlobalStateValidatedInfoKey)
	if err != nil {
		return nil, err
	}
	err = rlp.DecodeBytes(gsBytes, &validated)
	if err != nil {
		return nil, err
	}
	return &validated, nil
}

func (v *BlockValidator) ReadLastValidatedInfo() (*GlobalStateValidatedInfo, error) {
	return ReadLastValidatedInfo(v.db)
}

func (v *BlockValidator) legacyReadLastValidatedInfo() (*legacyLastBlockValidatedDbInfo, error) {
	exists, err := v.db.Has(legacyLastBlockValidatedInfoKey)
	if err != nil {
		return nil, err
	}
	var validated legacyLastBlockValidatedDbInfo
	if !exists {
		return nil, nil
	}
	gsBytes, err := v.db.Get(legacyLastBlockValidatedInfoKey)
	if err != nil {
		return nil, err
	}
	err = rlp.DecodeBytes(gsBytes, &validated)
	if err != nil {
		return nil, err
	}
	return &validated, nil
}

var ErrGlobalStateNotInChain = errors.New("globalstate not in chain")

// false if chain not caught up to globalstate
// error is ErrGlobalStateNotInChain if globalstate not in chain (and chain caught up)
func GlobalStateToMsgCount(tracker InboxTrackerInterface, streamer TransactionStreamerInterface, gs validator.GoGlobalState) (bool, arbutil.MessageIndex, error) {
	batchCount, err := tracker.GetBatchCount()
	if err != nil {
		return false, 0, err
	}
	requiredBatchCount := gs.Batch + 1
	if gs.PosInBatch == 0 {
		requiredBatchCount -= 1
	}
	if batchCount < requiredBatchCount {
		return false, 0, nil
	}
	var prevBatchMsgCount arbutil.MessageIndex
	if gs.Batch > 0 {
		prevBatchMsgCount, err = tracker.GetBatchMessageCount(gs.Batch - 1)
		if err != nil {
			return false, 0, err
		}
	}
	count := prevBatchMsgCount
	if gs.PosInBatch > 0 {
		curBatchMsgCount, err := tracker.GetBatchMessageCount(gs.Batch)
		if err != nil {
			return false, 0, fmt.Errorf("%w: getBatchMsgCount %d batchCount %d", err, gs.Batch, batchCount)
		}
		count += arbutil.MessageIndex(gs.PosInBatch)
		if curBatchMsgCount < count {
			return false, 0, fmt.Errorf("%w: batch %d posInBatch %d, maxPosInBatch %d", ErrGlobalStateNotInChain, gs.Batch, gs.PosInBatch, curBatchMsgCount-prevBatchMsgCount)
		}
	}
	processed, err := streamer.GetProcessedMessageCount()
	if err != nil {
		return false, 0, err
	}
	if processed < count {
		return false, 0, nil
	}
	res, err := streamer.ResultAtCount(count)
	if err != nil {
		return false, 0, err
	}
	if res.BlockHash != gs.BlockHash || res.SendRoot != gs.SendRoot {
		return false, 0, fmt.Errorf("%w: count %d hash %v expected %v, sendroot %v expected %v", ErrGlobalStateNotInChain, count, gs.BlockHash, res.BlockHash, gs.SendRoot, res.SendRoot)
	}
	return true, count, nil
}

func (v *BlockValidator) sendRecord(s *validationStatus) error {
	if !v.Started() {
		return nil
	}
	if !s.replaceStatus(Created, RecordSent) {
		return fmt.Errorf("failed status check for send record. Status: %v", s.getStatus())
	}
	v.LaunchThread(func(ctx context.Context) {
		err := v.ValidationEntryRecord(ctx, s.Entry)
		if ctx.Err() != nil {
			return
		}
		if err != nil {
			s.replaceStatus(RecordSent, RecordFailed) // after that - could be removed from validations map
			log.Error("Error while recording", "err", err, "status", s.getStatus())
			return
		}
		if !s.replaceStatus(RecordSent, Prepared) {
			log.Error("Fault trying to update validation with recording", "entry", s.Entry, "status", s.getStatus())
			return
		}
		nonBlockingTrigger(v.progressValidationsChan)
	})
	return nil
}

//nolint:gosec
func (v *BlockValidator) writeToFile(validationEntry *validationEntry, moduleRoot common.Hash) error {
	input, err := validationEntry.ToInput()
	if err != nil {
		return err
	}
	_, err = v.execSpawner.WriteToFile(input, validationEntry.End, moduleRoot).Await(v.GetContext())
	return err
}

func (v *BlockValidator) SetCurrentWasmModuleRoot(hash common.Hash) error {
	v.moduleMutex.Lock()
	defer v.moduleMutex.Unlock()

	if (hash == common.Hash{}) {
		return errors.New("trying to set zero as wasmModuleRoot")
	}
	if hash == v.currentWasmModuleRoot {
		return nil
	}
	if (v.currentWasmModuleRoot == common.Hash{}) {
		v.currentWasmModuleRoot = hash
		return nil
	}
	if v.pendingWasmModuleRoot == hash {
		log.Info("Block validator: detected progressing to pending machine", "hash", hash)
		v.currentWasmModuleRoot = hash
		return nil
	}
	if v.config().CurrentModuleRoot != "current" {
		return nil
	}
	return fmt.Errorf(
		"unexpected wasmModuleRoot! cannot validate! found %v , current %v, pending %v",
		hash, v.currentWasmModuleRoot, v.pendingWasmModuleRoot,
	)
}

<<<<<<< HEAD
=======
func (v *BlockValidator) readBatch(ctx context.Context, batchNum uint64) (bool, []byte, arbutil.MessageIndex, error) {
	batchCount, err := v.inboxTracker.GetBatchCount()
	if err != nil {
		return false, nil, 0, err
	}
	if batchCount <= batchNum {
		return false, nil, 0, nil
	}
	batchMsgCount, err := v.inboxTracker.GetBatchMessageCount(batchNum)
	if err != nil {
		return false, nil, 0, err
	}
	batch, err := v.inboxReader.GetSequencerMessageBytes(batchNum).Await(ctx)
	if err != nil {
		return false, nil, 0, err
	}
	return true, batch, batchMsgCount, nil
}

>>>>>>> b405cdac
func (v *BlockValidator) createNextValidationEntry(ctx context.Context) (bool, error) {
	v.reorgMutex.RLock()
	defer v.reorgMutex.RUnlock()
	pos := v.created()
	if pos > v.validated()+arbutil.MessageIndex(v.config().ForwardBlocks) {
		log.Trace("create validation entry: nothing to do", "pos", pos, "validated", v.validated())
		return false, nil
	}
	streamerMsgCount, err := v.streamer.GetProcessedMessageCount()
	if err != nil {
		return false, err
	}
	if pos >= streamerMsgCount {
		log.Trace("create validation entry: nothing to do", "pos", pos, "streamerMsgCount", streamerMsgCount)
		return false, nil
	}
	msg, err := v.streamer.GetMessage(pos)
	if err != nil {
		return false, err
	}
	endRes, err := v.streamer.ResultAtCount(pos + 1)
	if err != nil {
		return false, err
	}
	if v.nextCreateStartGS.PosInBatch == 0 || v.nextCreateBatchReread {
		// new batch
		found, batch, count, err := v.readBatch(ctx, v.nextCreateStartGS.Batch)
		if !found {
			return false, err
		}
		v.nextCreateBatch = batch
		v.nextCreateBatchMsgCount = count
		validatorMsgCountCurrentBatch.Update(int64(count))
		v.nextCreateBatchReread = false
	}
	endGS := validator.GoGlobalState{
		BlockHash: endRes.BlockHash,
		SendRoot:  endRes.SendRoot,
	}
	if pos+1 < v.nextCreateBatchMsgCount {
		endGS.Batch = v.nextCreateStartGS.Batch
		endGS.PosInBatch = v.nextCreateStartGS.PosInBatch + 1
	} else if pos+1 == v.nextCreateBatchMsgCount {
		endGS.Batch = v.nextCreateStartGS.Batch + 1
		endGS.PosInBatch = 0
	} else {
		return false, fmt.Errorf("illegal batch msg count %d pos %d batch %d", v.nextCreateBatchMsgCount, pos, endGS.Batch)
	}
	entry, err := newValidationEntry(pos, v.nextCreateStartGS, endGS, msg, v.nextCreateBatch, v.nextCreatePrevDelayed)
	if err != nil {
		return false, err
	}
	status := &validationStatus{
		Status: uint32(Created),
		Entry:  entry,
	}
	v.validations.Store(pos, status)
	v.nextCreateStartGS = endGS
	v.nextCreatePrevDelayed = msg.DelayedMessagesRead
	atomicStorePos(&v.createdA, pos+1)
	log.Trace("create validation entry: created", "pos", pos)
	return true, nil
}

func (v *BlockValidator) iterativeValidationEntryCreator(ctx context.Context, ignored struct{}) time.Duration {
	moreWork, err := v.createNextValidationEntry(ctx)
	if err != nil {
		processed, processedErr := v.streamer.GetProcessedMessageCount()
		log.Error("error trying to create validation node", "err", err, "created", v.created()+1, "processed", processed, "processedErr", processedErr)
	}
	if moreWork {
		return 0
	}
	return v.config().ValidationPoll
}

func (v *BlockValidator) sendNextRecordRequests(ctx context.Context) (bool, error) {
	v.reorgMutex.RLock()
	pos := v.recordSent()
	created := v.created()
	validated := v.validated()
	v.reorgMutex.RUnlock()

	recordUntil := validated + arbutil.MessageIndex(v.config().PrerecordedBlocks) - 1
	if recordUntil > created-1 {
		recordUntil = created - 1
	}
	if recordUntil < pos {
		return false, nil
	}
	log.Trace("preparing to record", "pos", pos, "until", recordUntil)
	// prepare could take a long time so we do it without a lock
	_, err := v.recorder.PrepareForRecord(pos, recordUntil).Await(ctx)
	if err != nil {
		return false, err
	}

	v.reorgMutex.RLock()
	defer v.reorgMutex.RUnlock()
	createdNew := v.created()
	recordSentNew := v.recordSent()
	if createdNew < created || recordSentNew < pos {
		// there was a relevant reorg - quit and restart
		return true, nil
	}
	for pos <= recordUntil {
		validationStatus, found := v.validations.Load(pos)
		if !found {
			return false, fmt.Errorf("not found entry for pos %d", pos)
		}
		currentStatus := validationStatus.getStatus()
		if currentStatus != Created {
			return false, fmt.Errorf("bad status trying to send recordings for pos %d status: %v", pos, currentStatus)
		}
		err := v.sendRecord(validationStatus)
		if err != nil {
			return false, err
		}
		pos += 1
		atomicStorePos(&v.recordSentA, pos)
		log.Trace("next record request: sent", "pos", pos)
	}

	return true, nil
}

func (v *BlockValidator) iterativeValidationEntryRecorder(ctx context.Context, ignored struct{}) time.Duration {
	moreWork, err := v.sendNextRecordRequests(ctx)
	if err != nil {
		log.Error("error trying to record for validation node", "err", err)
	}
	if moreWork {
		return 0
	}
	return v.config().ValidationPoll
}

func (v *BlockValidator) iterativeValidationPrint(ctx context.Context) time.Duration {
	validated, err := v.ReadLastValidatedInfo()
	if err != nil {
		log.Error("cannot read last validated data from database", "err", err)
		return time.Second * 30
	}
	if validated == nil {
		return time.Second
	}
	if v.lastValidInfoPrinted != nil {
		if v.lastValidInfoPrinted.GlobalState.BlockHash == validated.GlobalState.BlockHash {
			return time.Second
		}
	}
	var batchMsgs arbutil.MessageIndex
	var printedCount int64
	if validated.GlobalState.Batch > 0 {
		batchMsgs, err = v.inboxTracker.GetBatchMessageCount(validated.GlobalState.Batch)
	}
	if err != nil {
		printedCount = -1
	} else {
		printedCount = int64(batchMsgs) + int64(validated.GlobalState.PosInBatch)
	}
	log.Info("validated execution", "messageCount", printedCount, "globalstate", validated.GlobalState, "WasmRoots", validated.WasmRoots)
	v.lastValidInfoPrinted = validated
	return time.Second
}

// return val:
// *MessageIndex - pointer to bad entry if there is one (requires reorg)
func (v *BlockValidator) advanceValidations(ctx context.Context) (*arbutil.MessageIndex, error) {
	v.reorgMutex.RLock()
	defer v.reorgMutex.RUnlock()

	wasmRoots := v.GetModuleRootsToValidate()
	room := 100 // even if there is more room then that it's fine
	for _, spawner := range v.validationSpawners {
		here := spawner.Room() / len(wasmRoots)
		if here <= 0 {
			room = 0
		}
		if here < room {
			room = here
		}
	}
	pos := v.validated() - 1 // to reverse the first +1 in the loop
validationsLoop:
	for {
		if ctx.Err() != nil {
			return nil, ctx.Err()
		}
		v.valLoopPos = pos + 1
		v.reorgMutex.RUnlock()
		v.reorgMutex.RLock()
		pos = v.valLoopPos
		if pos >= v.recordSent() {
			log.Trace("advanceValidations: nothing to validate", "pos", pos)
			return nil, nil
		}
		validationStatus, found := v.validations.Load(pos)
		if !found {
			return nil, fmt.Errorf("not found entry for pos %d", pos)
		}
		currentStatus := validationStatus.getStatus()
		if currentStatus == RecordFailed {
			// retry
			log.Warn("Recording for validation failed, retrying..", "pos", pos)
			return &pos, nil
		}
		if currentStatus == ValidationSent && pos == v.validated() {
			if validationStatus.Entry.Start != v.lastValidGS {
				log.Warn("Validation entry has wrong start state", "pos", pos, "start", validationStatus.Entry.Start, "expected", v.lastValidGS)
				validationStatus.Cancel()
				return &pos, nil
			}
			var wasmRoots []common.Hash
			for i, run := range validationStatus.Runs {
				if !run.Ready() {
					log.Trace("advanceValidations: validation not ready", "pos", pos, "run", i)
					continue validationsLoop
				}
				wasmRoots = append(wasmRoots, run.WasmModuleRoot())
				runEnd, err := run.Current()
				if err == nil && runEnd != validationStatus.Entry.End {
					err = fmt.Errorf("validation failed: expected %v got %v", validationStatus.Entry.End, runEnd)
					writeErr := v.writeToFile(validationStatus.Entry, run.WasmModuleRoot())
					if writeErr != nil {
						log.Warn("failed to write debug results file", "err", writeErr)
					}
				}
				if err != nil {
					validatorFailedValidationsCounter.Inc(1)
					v.possiblyFatal(err)
					return &pos, nil // if not fatal - retry
				}
				validatorValidValidationsCounter.Inc(1)
			}
			err := v.writeLastValidated(validationStatus.Entry.End, wasmRoots)
			if err != nil {
				log.Error("failed writing new validated to database", "pos", pos, "err", err)
			}
			go v.recorder.MarkValid(pos, v.lastValidGS.BlockHash)
			atomicStorePos(&v.validatedA, pos+1)
			v.validations.Delete(pos)
			nonBlockingTrigger(v.createNodesChan)
			nonBlockingTrigger(v.sendRecordChan)
			validatorMsgCountValidatedGauge.Update(int64(pos + 1))
			if v.testingProgressMadeChan != nil {
				nonBlockingTrigger(v.testingProgressMadeChan)
			}
			log.Trace("result validated", "count", v.validated(), "blockHash", v.lastValidGS.BlockHash)
			continue
		}
		if room == 0 {
			log.Trace("advanceValidations: no more room", "pos", pos)
			return nil, nil
		}
		if currentStatus == Prepared {
			input, err := validationStatus.Entry.ToInput()
			if err != nil && ctx.Err() == nil {
				v.possiblyFatal(fmt.Errorf("%w: error preparing validation", err))
				continue
			}
			replaced := validationStatus.replaceStatus(Prepared, SendingValidation)
			if !replaced {
				v.possiblyFatal(errors.New("failed to set SendingValidation status"))
			}
			validatorPendingValidationsGauge.Inc(1)
			defer validatorPendingValidationsGauge.Dec(1)
			var runs []validator.ValidationRun
			for _, moduleRoot := range wasmRoots {
				for i, spawner := range v.validationSpawners {
					run := spawner.Launch(input, moduleRoot)
					log.Trace("advanceValidations: launched", "pos", validationStatus.Entry.Pos, "moduleRoot", moduleRoot, "spawner", i)
					runs = append(runs, run)
				}
			}
			validationCtx, cancel := context.WithCancel(ctx)
			validationStatus.Runs = runs
			validationStatus.Cancel = cancel
			v.LaunchUntrackedThread(func() {
				defer cancel()
				replaced = validationStatus.replaceStatus(SendingValidation, ValidationSent)
				if !replaced {
					v.possiblyFatal(errors.New("failed to set status to ValidationSent"))
				}

				// validationStatus might be removed from under us
				// trigger validation progress when done
				for _, run := range runs {
					_, err := run.Await(validationCtx)
					if err != nil {
						return
					}
				}
				nonBlockingTrigger(v.progressValidationsChan)
			})
			room--
		}
	}
}

func (v *BlockValidator) iterativeValidationProgress(ctx context.Context, ignored struct{}) time.Duration {
	reorg, err := v.advanceValidations(ctx)
	if err != nil {
		log.Error("error trying to record for validation node", "err", err)
	} else if reorg != nil {
		err := v.Reorg(ctx, *reorg)
		if err != nil {
			log.Error("error trying to rorg validation", "pos", *reorg-1, "err", err)
			v.possiblyFatal(err)
		}
	}
	return v.config().ValidationPoll
}

var ErrValidationCanceled = errors.New("validation of block cancelled")

func (v *BlockValidator) writeLastValidated(gs validator.GoGlobalState, wasmRoots []common.Hash) error {
	v.lastValidGS = gs
	info := GlobalStateValidatedInfo{
		GlobalState: gs,
		WasmRoots:   wasmRoots,
	}
	encoded, err := rlp.EncodeToBytes(info)
	if err != nil {
		return err
	}
	err = v.db.Put(lastGlobalStateValidatedInfoKey, encoded)
	if err != nil {
		return err
	}
	return nil
}

func (v *BlockValidator) validGSIsNew(globalState validator.GoGlobalState) bool {
	if v.legacyValidInfo != nil {
		if v.legacyValidInfo.AfterPosition.BatchNumber > globalState.Batch {
			return false
		}
		if v.legacyValidInfo.AfterPosition.BatchNumber == globalState.Batch && v.legacyValidInfo.AfterPosition.PosInBatch >= globalState.PosInBatch {
			return false
		}
		return true
	}
	if v.lastValidGS.Batch > globalState.Batch {
		return false
	}
	if v.lastValidGS.Batch == globalState.Batch && v.lastValidGS.PosInBatch >= globalState.PosInBatch {
		return false
	}
	return true
}

// this accepts globalstate even if not caught up
func (v *BlockValidator) InitAssumeValid(globalState validator.GoGlobalState) error {
	if v.Started() {
		return fmt.Errorf("cannot handle InitAssumeValid while running")
	}

	// don't do anything if we already validated past that
	if !v.validGSIsNew(globalState) {
		return nil
	}

	v.legacyValidInfo = nil

	err := v.writeLastValidated(v.lastValidGS, nil)
	if err != nil {
		log.Error("failed writing new validated to database", "pos", v.lastValidGS, "err", err)
	}

	return nil
}

func (v *BlockValidator) UpdateLatestStaked(count arbutil.MessageIndex, globalState validator.GoGlobalState) {

	if count <= v.validated() {
		return
	}

	v.reorgMutex.Lock()
	defer v.reorgMutex.Unlock()

	if count <= v.validated() {
		return
	}

	if !v.chainCaughtUp {
		if !v.validGSIsNew(globalState) {
			return
		}
		v.legacyValidInfo = nil
		err := v.writeLastValidated(globalState, nil)
		if err != nil {
			log.Error("error writing last validated", "err", err)
		}
		return
	}

	countUint64 := uint64(count)
	msg, err := v.streamer.GetMessage(count - 1)
	if err != nil {
		log.Error("getMessage error", "err", err, "count", count)
		return
	}
	// delete no-longer relevant entries
	for iPos := v.validated(); iPos < count && iPos < v.created(); iPos++ {
		status, found := v.validations.Load(iPos)
		if found && status != nil && status.Cancel != nil {
			status.Cancel()
		}
		v.validations.Delete(iPos)
	}
	if v.created() < count {
		v.nextCreateStartGS = globalState
		v.nextCreatePrevDelayed = msg.DelayedMessagesRead
		v.nextCreateBatchReread = true
		v.createdA = countUint64
	}
	// under the reorg mutex we don't need atomic access
	if v.recordSentA < countUint64 {
		v.recordSentA = countUint64
	}
	v.validatedA = countUint64
	v.valLoopPos = count
	validatorMsgCountValidatedGauge.Update(int64(countUint64))
	err = v.writeLastValidated(v.lastValidGS, nil) // we don't know which wasm roots were validated
	if err != nil {
		log.Error("failed writing valid state after reorg", "err", err)
	}
	nonBlockingTrigger(v.createNodesChan)
}

// Because batches and blocks are handled at separate layers in the node,
// and because block generation from messages is asynchronous,
// this call is different than Reorg, which is currently called later.
func (v *BlockValidator) ReorgToBatchCount(count uint64) {
	v.reorgMutex.Lock()
	defer v.reorgMutex.Unlock()
	if v.nextCreateStartGS.Batch >= count {
		v.nextCreateBatchReread = true
	}
}

func (v *BlockValidator) Reorg(ctx context.Context, count arbutil.MessageIndex) error {
	v.reorgMutex.Lock()
	defer v.reorgMutex.Unlock()
	if count <= 1 {
		return errors.New("cannot reorg out genesis")
	}
	if !v.chainCaughtUp {
		return nil
	}
	if v.created() < count {
		return nil
	}
	_, endPosition, err := v.GlobalStatePositionsAtCount(count)
	if err != nil {
		v.possiblyFatal(err)
		return err
	}
	res, err := v.streamer.ResultAtCount(count)
	if err != nil {
		v.possiblyFatal(err)
		return err
	}
	msg, err := v.streamer.GetMessage(count - 1)
	if err != nil {
		v.possiblyFatal(err)
		return err
	}
	for iPos := count; iPos < v.created(); iPos++ {
		status, found := v.validations.Load(iPos)
		if found && status != nil && status.Cancel != nil {
			status.Cancel()
		}
		v.validations.Delete(iPos)
	}
	v.nextCreateStartGS = buildGlobalState(*res, endPosition)
	v.nextCreatePrevDelayed = msg.DelayedMessagesRead
	v.nextCreateBatchReread = true
	countUint64 := uint64(count)
	v.createdA = countUint64
	// under the reorg mutex we don't need atomic access
	if v.recordSentA > countUint64 {
		v.recordSentA = countUint64
	}
	if v.validatedA > countUint64 {
		v.validatedA = countUint64
		validatorMsgCountValidatedGauge.Update(int64(countUint64))
		err := v.writeLastValidated(v.lastValidGS, nil) // we don't know which wasm roots were validated
		if err != nil {
			log.Error("failed writing valid state after reorg", "err", err)
		}
	}
	nonBlockingTrigger(v.createNodesChan)
	return nil
}

// Initialize must be called after SetCurrentWasmModuleRoot sets the current one
func (v *BlockValidator) Initialize(ctx context.Context) error {
	config := v.config()
	currentModuleRoot := config.CurrentModuleRoot
	switch currentModuleRoot {
	case "latest":
		latest, err := v.execSpawner.LatestWasmModuleRoot().Await(ctx)
		if err != nil {
			return err
		}
		v.currentWasmModuleRoot = latest
	case "current":
		if (v.currentWasmModuleRoot == common.Hash{}) {
			return errors.New("wasmModuleRoot set to 'current' - but info not set from chain")
		}
	default:
		v.currentWasmModuleRoot = common.HexToHash(currentModuleRoot)
		if (v.currentWasmModuleRoot == common.Hash{}) {
			return errors.New("current-module-root config value illegal")
		}
	}
	log.Info("BlockValidator initialized", "current", v.currentWasmModuleRoot, "pending", v.pendingWasmModuleRoot)
	return nil
}

func (v *BlockValidator) checkLegacyValid() error {
	v.reorgMutex.Lock()
	defer v.reorgMutex.Unlock()
	if v.legacyValidInfo == nil {
		return nil
	}
	batchCount, err := v.inboxTracker.GetBatchCount()
	if err != nil {
		return err
	}
	requiredBatchCount := v.legacyValidInfo.AfterPosition.BatchNumber + 1
	if v.legacyValidInfo.AfterPosition.PosInBatch == 0 {
		requiredBatchCount -= 1
	}
	if batchCount < requiredBatchCount {
		log.Warn("legacy valid batch ahead of db", "current", batchCount, "required", requiredBatchCount)
		return nil
	}
	msgCount, err := v.inboxTracker.GetBatchMessageCount(v.legacyValidInfo.AfterPosition.BatchNumber)
	if err != nil {
		return err
	}
	msgCount += arbutil.MessageIndex(v.legacyValidInfo.AfterPosition.PosInBatch)
	processedCount, err := v.streamer.GetProcessedMessageCount()
	if err != nil {
		return err
	}
	if processedCount < msgCount {
		log.Warn("legacy valid message count ahead of db", "current", processedCount, "required", msgCount)
		return nil
	}
	result, err := v.streamer.ResultAtCount(msgCount)
	if err != nil {
		return err
	}
	if result.BlockHash != v.legacyValidInfo.BlockHash {
		log.Error("legacy validated blockHash does not fit chain", "info.BlockHash", v.legacyValidInfo.BlockHash, "chain", result.BlockHash, "count", msgCount)
		return fmt.Errorf("legacy validated blockHash does not fit chain")
	}
	validGS := validator.GoGlobalState{
		BlockHash:  result.BlockHash,
		SendRoot:   result.SendRoot,
		Batch:      v.legacyValidInfo.AfterPosition.BatchNumber,
		PosInBatch: v.legacyValidInfo.AfterPosition.PosInBatch,
	}
	err = v.writeLastValidated(validGS, nil)
	if err == nil {
		err = v.db.Delete(legacyLastBlockValidatedInfoKey)
		if err != nil {
			err = fmt.Errorf("deleting legacy: %w", err)
		}
	}
	if err != nil {
		log.Error("failed writing initial lastValid on upgrade from legacy", "new-info", v.lastValidGS, "err", err)
	} else {
		log.Info("updated last-valid from legacy", "lastValid", v.lastValidGS)
	}
	v.legacyValidInfo = nil
	return nil
}

// checks that the chain caught up to lastValidGS, used in startup
func (v *BlockValidator) checkValidatedGSCaughtUp() (bool, error) {
	v.reorgMutex.Lock()
	defer v.reorgMutex.Unlock()
	if v.chainCaughtUp {
		return true, nil
	}
	if v.legacyValidInfo != nil {
		return false, nil
	}
	if v.lastValidGS.Batch == 0 {
		genesis, err := v.streamer.ResultAtCount(1)
		if err != nil {
			log.Warn("validator: error reading genesis from streamer", "err", err)
			return false, nil
		}
		v.lastValidGS = validator.GoGlobalState{
			BlockHash:  genesis.BlockHash,
			SendRoot:   genesis.SendRoot,
			Batch:      1,
			PosInBatch: 0,
		}
	}
	caughtUp, count, err := GlobalStateToMsgCount(v.inboxTracker, v.streamer, v.lastValidGS)
	if err != nil {
		return false, err
	}
	if !caughtUp {
		batchCount, err := v.inboxTracker.GetBatchCount()
		if err != nil {
			log.Error("failed reading batch count", "err", err)
			batchCount = 0
		}
		batchMsgCount, err := v.inboxTracker.GetBatchMessageCount(batchCount - 1)
		if err != nil {
			log.Error("failed reading batchMsgCount", "err", err)
			batchMsgCount = 0
		}
		processedMsgCount, err := v.streamer.GetProcessedMessageCount()
		if err != nil {
			log.Error("failed reading processedMsgCount", "err", err)
			processedMsgCount = 0
		}
		log.Info("validator catching up to last valid", "lastValid.Batch", v.lastValidGS.Batch, "lastValid.PosInBatch", v.lastValidGS.PosInBatch, "batchCount", batchCount, "batchMsgCount", batchMsgCount, "processedMsgCount", processedMsgCount)
		return false, nil
	}
	msg, err := v.streamer.GetMessage(count - 1)
	if err != nil {
		return false, err
	}
	v.nextCreateBatchReread = true
	v.nextCreateStartGS = v.lastValidGS
	v.nextCreatePrevDelayed = msg.DelayedMessagesRead
	atomicStorePos(&v.createdA, count)
	atomicStorePos(&v.recordSentA, count)
	atomicStorePos(&v.validatedA, count)
	validatorMsgCountValidatedGauge.Update(int64(count))
	v.chainCaughtUp = true
	return true, nil
}

func (v *BlockValidator) LaunchWorkthreadsWhenCaughtUp(ctx context.Context) {
	for {
		err := v.checkLegacyValid()
		if err != nil {
			log.Error("validator got error updating legacy validated info. Consider restarting with dangerous.reset-block-validation", "err", err)
		}
		caughtUp, err := v.checkValidatedGSCaughtUp()
		if err != nil {
			log.Error("validator got error waiting for chain to catch up. Consider restarting with dangerous.reset-block-validation", "err", err)
		}
		if caughtUp {
			break
		}
		select {
		case <-ctx.Done():
			return
		case <-time.After(v.config().ValidationPoll):
		}
	}
	err := stopwaiter.CallIterativelyWith[struct{}](&v.StopWaiterSafe, v.iterativeValidationEntryCreator, v.createNodesChan)
	if err != nil {
		v.possiblyFatal(err)
	}
	err = stopwaiter.CallIterativelyWith[struct{}](&v.StopWaiterSafe, v.iterativeValidationEntryRecorder, v.sendRecordChan)
	if err != nil {
		v.possiblyFatal(err)
	}
	err = stopwaiter.CallIterativelyWith[struct{}](&v.StopWaiterSafe, v.iterativeValidationProgress, v.progressValidationsChan)
	if err != nil {
		v.possiblyFatal(err)
	}
}

func (v *BlockValidator) Start(ctxIn context.Context) error {
	v.StopWaiter.Start(ctxIn, v)
	v.LaunchThread(v.LaunchWorkthreadsWhenCaughtUp)
	v.CallIteratively(v.iterativeValidationPrint)
	return nil
}

func (v *BlockValidator) StopAndWait() {
	v.StopWaiter.StopAndWait()
}

// WaitForPos can only be used from One thread
func (v *BlockValidator) WaitForPos(t *testing.T, ctx context.Context, pos arbutil.MessageIndex, timeout time.Duration) bool {
	triggerchan := make(chan struct{})
	v.testingProgressMadeChan = triggerchan
	timer := time.NewTimer(timeout)
	defer timer.Stop()
	lastLoop := false
	for {
		if v.validated() > pos {
			return true
		}
		if lastLoop {
			return false
		}
		select {
		case <-timer.C:
			lastLoop = true
		case <-triggerchan:
		case <-ctx.Done():
			lastLoop = true
		}
	}
}<|MERGE_RESOLUTION|>--- conflicted
+++ resolved
@@ -411,28 +411,6 @@
 	)
 }
 
-<<<<<<< HEAD
-=======
-func (v *BlockValidator) readBatch(ctx context.Context, batchNum uint64) (bool, []byte, arbutil.MessageIndex, error) {
-	batchCount, err := v.inboxTracker.GetBatchCount()
-	if err != nil {
-		return false, nil, 0, err
-	}
-	if batchCount <= batchNum {
-		return false, nil, 0, nil
-	}
-	batchMsgCount, err := v.inboxTracker.GetBatchMessageCount(batchNum)
-	if err != nil {
-		return false, nil, 0, err
-	}
-	batch, err := v.inboxReader.GetSequencerMessageBytes(batchNum).Await(ctx)
-	if err != nil {
-		return false, nil, 0, err
-	}
-	return true, batch, batchMsgCount, nil
-}
-
->>>>>>> b405cdac
 func (v *BlockValidator) createNextValidationEntry(ctx context.Context) (bool, error) {
 	v.reorgMutex.RLock()
 	defer v.reorgMutex.RUnlock()
