// Copyright 2021-2022, Offchain Labs, Inc.
// For license information, see https://github.com/nitro/blob/master/LICENSE

package validatorwallet

import (
	"context"
	"errors"
	"fmt"
	"math/big"
	"strings"
	"sync/atomic"

	"github.com/ethereum/go-ethereum"
	"github.com/ethereum/go-ethereum/accounts/abi"
	"github.com/ethereum/go-ethereum/accounts/abi/bind"
	"github.com/ethereum/go-ethereum/common"
	"github.com/ethereum/go-ethereum/core/types"
	"github.com/ethereum/go-ethereum/log"
	"github.com/ethereum/go-ethereum/params"
	"github.com/offchainlabs/nitro/arbnode/dataposter"
	"github.com/offchainlabs/nitro/arbutil"
	"github.com/offchainlabs/nitro/solgen/go/rollupgen"
	"github.com/offchainlabs/nitro/staker/txbuilder"
	"github.com/offchainlabs/nitro/util/arbmath"
	"github.com/offchainlabs/nitro/util/containers"
	"github.com/offchainlabs/nitro/util/headerreader"
)

var validatorABI abi.ABI
var walletCreatedID common.Hash

func init() {
	parsedValidator, err := abi.JSON(strings.NewReader(rollupgen.ValidatorWalletABI))
	if err != nil {
		panic(err)
	}
	validatorABI = parsedValidator

	parsedValidatorWalletCreator, err := abi.JSON(strings.NewReader(rollupgen.ValidatorWalletCreatorABI))
	if err != nil {
		panic(err)
	}
	walletCreatedID = parsedValidatorWalletCreator.Events["WalletCreated"].ID
}

type Contract struct {
	con                     *rollupgen.ValidatorWallet
	address                 atomic.Pointer[common.Address]
	onWalletCreated         func(common.Address)
	l1Reader                *headerreader.HeaderReader
	auth                    *bind.TransactOpts
	walletFactoryAddr       common.Address
	rollupFromBlock         int64
	rollup                  *rollupgen.RollupUserLogic
	rollupAddress           common.Address
	challengeManagerAddress common.Address
	dataPoster              *dataposter.DataPoster
	getExtraGas             func() uint64
}

func NewContract(dp *dataposter.DataPoster, address *common.Address, walletFactoryAddr, rollupAddress common.Address, l1Reader *headerreader.HeaderReader, auth *bind.TransactOpts, rollupFromBlock int64, onWalletCreated func(common.Address),
	getExtraGas func() uint64) (*Contract, error) {
	var con *rollupgen.ValidatorWallet
	if address != nil {
		var err error
		con, err = rollupgen.NewValidatorWallet(*address, l1Reader.Client())
		if err != nil {
			return nil, err
		}
	}
	rollup, err := rollupgen.NewRollupUserLogic(rollupAddress, l1Reader.Client())
	if err != nil {
		return nil, err
	}
	wallet := &Contract{
		con:               con,
		onWalletCreated:   onWalletCreated,
		l1Reader:          l1Reader,
		auth:              auth,
		walletFactoryAddr: walletFactoryAddr,
		rollupAddress:     rollupAddress,
		rollup:            rollup,
		rollupFromBlock:   rollupFromBlock,
		dataPoster:        dp,
		getExtraGas:       getExtraGas,
	}
	// Go complains if we make an address variable before wallet and copy it in
	wallet.address.Store(address)
	return wallet, nil
}

func (v *Contract) validateWallet(ctx context.Context) error {
	if v.con == nil || v.auth == nil {
		return nil
	}
	callOpts := &bind.CallOpts{Context: ctx}
	owner, err := v.con.Owner(callOpts)
	if err != nil {
		return err
	}
	isExecutor, err := v.con.Executors(callOpts, v.auth.From)
	if err != nil {
		return err
	}
	if v.auth.From != owner && !isExecutor {
		return errors.New("specified unauthorized smart contract wallet")
	}
	return nil
}

func (v *Contract) Initialize(ctx context.Context) error {
	err := v.populateWallet(ctx, false)
	if err != nil {
		return err
	}
	err = v.validateWallet(ctx)
	if err != nil {
		return err
	}
	callOpts := &bind.CallOpts{Context: ctx}
	v.challengeManagerAddress, err = v.rollup.ChallengeManager(callOpts)
	return err
}

// May be the nil if the wallet hasn't been deployed yet
func (v *Contract) Address() *common.Address {
	return v.address.Load()
}

// May be zero if the wallet hasn't been deployed yet
func (v *Contract) AddressOrZero() common.Address {
	addr := v.address.Load()
	if addr == nil {
		return common.Address{}
	}
	return *addr
}

func (v *Contract) TxSenderAddress() *common.Address {
	if v.auth == nil {
		return nil
	}
	return &v.auth.From
}

func (v *Contract) From() common.Address {
	if v.auth == nil {
		return common.Address{}
	}
	return v.auth.From
}

// nil value == 0 value
func (v *Contract) getAuth(ctx context.Context, value *big.Int) (*bind.TransactOpts, error) {
	newAuth := *v.auth
	newAuth.Context = ctx
	newAuth.Value = value
	nonce, err := v.L1Client().NonceAt(ctx, v.auth.From, nil)
	if err != nil {
		return nil, err
	}
	newAuth.Nonce = new(big.Int).SetUint64(nonce)
	return &newAuth, nil
}

func (v *Contract) executeTransaction(ctx context.Context, tx *types.Transaction, gasRefunder common.Address) (*types.Transaction, error) {
	auth, err := v.getAuth(ctx, tx.Value())
	if err != nil {
		return nil, err
	}
	data, err := validatorABI.Pack("executeTransactionWithGasRefunder", gasRefunder, tx.Data(), *tx.To(), tx.Value())
	if err != nil {
		return nil, fmt.Errorf("packing arguments for executeTransactionWithGasRefunder: %w", err)
	}
	gas, err := v.gasForTxData(ctx, auth, data)
	if err != nil {
		return nil, fmt.Errorf("getting gas for tx data: %w", err)
	}
	return v.dataPoster.PostSimpleTransaction(ctx, auth.Nonce.Uint64(), *v.Address(), data, gas, auth.Value)
}

func (v *Contract) populateWallet(ctx context.Context, createIfMissing bool) error {
	if v.con != nil {
		return nil
	}
	if v.auth == nil {
		if createIfMissing {
			return errors.New("cannot create validator smart contract wallet without key wallet")
		}
		return nil
	}
	if v.address.Load() == nil {
		auth, err := v.getAuth(ctx, nil)
		if err != nil {
			return err
		}
		addr, err := GetValidatorWalletContract(ctx, v.walletFactoryAddr, v.rollupFromBlock, auth, v.l1Reader, createIfMissing)
		if err != nil {
			return err
		}
		if addr == nil {
			return nil
		}
		v.address.Store(addr)
		if v.onWalletCreated != nil {
			v.onWalletCreated(*addr)
		}
	}
	con, err := rollupgen.NewValidatorWallet(*v.Address(), v.l1Reader.Client())
	if err != nil {
		return err
	}
	v.con = con

	if err := v.validateWallet(ctx); err != nil {
		return err
	}
	return nil
}

func combineTxes(txes []*types.Transaction) ([][]byte, []common.Address, []*big.Int, *big.Int) {
	totalAmount := big.NewInt(0)
	data := make([][]byte, 0, len(txes))
	dest := make([]common.Address, 0, len(txes))
	amount := make([]*big.Int, 0, len(txes))

	for _, tx := range txes {
		data = append(data, tx.Data())
		dest = append(dest, *tx.To())
		amount = append(amount, tx.Value())
		totalAmount = totalAmount.Add(totalAmount, tx.Value())
	}
	return data, dest, amount, totalAmount
}

// Not thread safe! Don't call this from multiple threads at the same time.
func (v *Contract) ExecuteTransactions(ctx context.Context, builder *txbuilder.Builder, gasRefunder common.Address) (*types.Transaction, error) {
	txes := builder.Transactions()
	if len(txes) == 0 {
		return nil, nil
	}

	err := v.populateWallet(ctx, true)
	if err != nil {
		return nil, err
	}

	if len(txes) == 1 {
		arbTx, err := v.executeTransaction(ctx, txes[0], gasRefunder)
		if err != nil {
			return nil, err
		}
		builder.ClearTransactions()
		return arbTx, nil
	}

	totalAmount := big.NewInt(0)
	data := make([][]byte, 0, len(txes))
	dest := make([]common.Address, 0, len(txes))
	amount := make([]*big.Int, 0, len(txes))

	for _, tx := range txes {
		data = append(data, tx.Data())
		dest = append(dest, *tx.To())
		amount = append(amount, tx.Value())
		totalAmount = totalAmount.Add(totalAmount, tx.Value())
	}

	balanceInContract, err := v.l1Reader.Client().BalanceAt(ctx, *v.Address(), nil)
	if err != nil {
		return nil, err
	}

	callValue := new(big.Int).Sub(totalAmount, balanceInContract)
	if callValue.Sign() < 0 {
		callValue.SetInt64(0)
	}
	auth, err := v.getAuth(ctx, callValue)
	if err != nil {
		return nil, err
	}
	txData, err := validatorABI.Pack("executeTransactionsWithGasRefunder", gasRefunder, data, dest, amount)
	if err != nil {
		return nil, fmt.Errorf("packing arguments for executeTransactionWithGasRefunder: %w", err)
	}
	gas, err := v.gasForTxData(ctx, auth, txData)
	if err != nil {
		return nil, fmt.Errorf("getting gas for tx data: %w", err)
	}
	arbTx, err := v.dataPoster.PostSimpleTransaction(ctx, auth.Nonce.Uint64(), *v.Address(), txData, gas, auth.Value)
	if err != nil {
		return nil, err
	}
	builder.ClearTransactions()
	return arbTx, nil
}

func (v *Contract) estimateGas(ctx context.Context, value *big.Int, data []byte) (uint64, error) {
	h, err := v.l1Reader.LastHeader(ctx)
	if err != nil {
		return 0, fmt.Errorf("getting the last header: %w", err)
	}
	gasFeeCap := new(big.Int).Mul(h.BaseFee, big.NewInt(2))
	gasFeeCap = arbmath.BigMax(gasFeeCap, arbmath.FloatToBig(params.GWei))

	gasTipCap, err := v.l1Reader.Client().SuggestGasTipCap(ctx)
	if err != nil {
		return 0, fmt.Errorf("getting suggested gas tip cap: %w", err)
	}
	g, err := v.l1Reader.Client().EstimateGas(
		ctx,
		ethereum.CallMsg{
			From:      v.auth.From,
			To:        v.Address(),
			Value:     value,
			Data:      data,
			GasFeeCap: gasFeeCap,
			GasTipCap: gasTipCap,
		},
	)
	if err != nil {
		return 0, fmt.Errorf("estimating gas: %w", err)
	}
	return g + v.getExtraGas(), nil
}

func (v *Contract) TimeoutChallenges(ctx context.Context, challenges []uint64) (*types.Transaction, error) {
	auth, err := v.getAuth(ctx, nil)
	if err != nil {
		return nil, err
	}
	data, err := validatorABI.Pack("timeoutChallenges", v.challengeManagerAddress, challenges)
	if err != nil {
		return nil, fmt.Errorf("packing arguments for timeoutChallenges: %w", err)
	}
	gas, err := v.gasForTxData(ctx, auth, data)
	if err != nil {
		return nil, fmt.Errorf("getting gas for tx data: %w", err)
	}
	return v.dataPoster.PostSimpleTransaction(ctx, auth.Nonce.Uint64(), *v.Address(), data, gas, auth.Value)
}

// gasForTxData returns auth.GasLimit if it's nonzero, otherwise returns estimate.
func (v *Contract) gasForTxData(ctx context.Context, auth *bind.TransactOpts, data []byte) (uint64, error) {
	if auth.GasLimit != 0 {
		return auth.GasLimit, nil
	}
	return v.estimateGas(ctx, auth.Value, data)
}

func (v *Contract) L1Client() arbutil.L1Interface {
	return v.l1Reader.Client()
}

func (v *Contract) RollupAddress() common.Address {
	return v.rollupAddress
}

func (v *Contract) ChallengeManagerAddress() common.Address {
	return v.challengeManagerAddress
}

func (v *Contract) TestTransactions(ctx context.Context, txs []*types.Transaction) error {
	if v.Address() == nil {
		return nil
	}
	data, dest, amount, totalAmount := combineTxes(txs)
	realData, err := validatorABI.Pack("executeTransactions", data, dest, amount)
	if err != nil {
		return err
	}
	msg := ethereum.CallMsg{
		From:  v.From(),
		To:    v.Address(),
		Value: totalAmount,
		Data:  realData,
	}
	_, err = v.L1Client().PendingCallContract(ctx, msg)
	return err
}

func (v *Contract) CanBatchTxs() bool {
	return true
}

func (v *Contract) AuthIfEoa() *bind.TransactOpts {
	return nil
}

func (w *Contract) Start(ctx context.Context) {
	w.dataPoster.Start(ctx)
}

func (b *Contract) StopAndWait() {
	b.dataPoster.StopAndWait()
}

func (b *Contract) DataPoster() *dataposter.DataPoster {
	return b.dataPoster
}

<<<<<<< HEAD
type L1ReaderInterface interface {
	Client() arbutil.L1Interface
	Subscribe(bool) (<-chan *types.Header, func())
	WaitForTxApproval(tx *types.Transaction) containers.PromiseInterface[*types.Receipt]
	UseFinalityData() bool
}

=======
>>>>>>> bf01c86c
func GetValidatorWalletContract(
	ctx context.Context,
	validatorWalletFactoryAddr common.Address,
	fromBlock int64,
	transactAuth *bind.TransactOpts,
	l1Reader *headerreader.HeaderReader,
	createIfMissing bool,
) (*common.Address, error) {
	client := l1Reader.Client()

	// TODO: If we just save a mapping in the wallet creator we won't need log search
	walletCreator, err := rollupgen.NewValidatorWalletCreator(validatorWalletFactoryAddr, client)
	if err != nil {
		return nil, err
	}
	query := ethereum.FilterQuery{
		BlockHash: nil,
		FromBlock: big.NewInt(fromBlock),
		ToBlock:   nil,
		Addresses: []common.Address{validatorWalletFactoryAddr},
		Topics:    [][]common.Hash{{walletCreatedID}, nil, {common.BytesToHash(transactAuth.From.Bytes())}},
	}
	logs, err := client.FilterLogs(ctx, query)
	if err != nil {
		return nil, err
	}
	if len(logs) > 1 {
		return nil, errors.New("more than one validator wallet created for address")
	}
	if len(logs) == 1 {
		rawLog := logs[0]
		parsed, err := walletCreator.ParseWalletCreated(rawLog)
		if err != nil {
			return nil, err
		}
		log.Info("found validator smart contract wallet", "address", parsed.WalletAddress)
		return &parsed.WalletAddress, err
	}

	if !createIfMissing {
		return nil, nil
	}

	var initialExecutorAllowedDests []common.Address
	tx, err := walletCreator.CreateWallet(transactAuth, initialExecutorAllowedDests)
	if err != nil {
		return nil, err
	}

	receipt, err := l1Reader.WaitForTxApproval(tx).Await(ctx)
	if err != nil {
		return nil, err
	}
	ev, err := walletCreator.ParseWalletCreated(*receipt.Logs[len(receipt.Logs)-1])
	if err != nil {
		return nil, err
	}
	log.Info("created validator smart contract wallet", "address", ev.WalletAddress)
	return &ev.WalletAddress, nil
}<|MERGE_RESOLUTION|>--- conflicted
+++ resolved
@@ -23,7 +23,6 @@
 	"github.com/offchainlabs/nitro/solgen/go/rollupgen"
 	"github.com/offchainlabs/nitro/staker/txbuilder"
 	"github.com/offchainlabs/nitro/util/arbmath"
-	"github.com/offchainlabs/nitro/util/containers"
 	"github.com/offchainlabs/nitro/util/headerreader"
 )
 
@@ -400,16 +399,6 @@
 	return b.dataPoster
 }
 
-<<<<<<< HEAD
-type L1ReaderInterface interface {
-	Client() arbutil.L1Interface
-	Subscribe(bool) (<-chan *types.Header, func())
-	WaitForTxApproval(tx *types.Transaction) containers.PromiseInterface[*types.Receipt]
-	UseFinalityData() bool
-}
-
-=======
->>>>>>> bf01c86c
 func GetValidatorWalletContract(
 	ctx context.Context,
 	validatorWalletFactoryAddr common.Address,
@@ -459,7 +448,7 @@
 		return nil, err
 	}
 
-	receipt, err := l1Reader.WaitForTxApproval(tx).Await(ctx)
+	receipt, err := l1Reader.WaitForTxApproval(ctx, tx)
 	if err != nil {
 		return nil, err
 	}
