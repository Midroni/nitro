// Copyright 2022-2023, Offchain Labs, Inc.
// For license information, see https://github.com/OffchainLabs/nitro/blob/master/LICENSE

package arbtest

import (
	"bytes"
	"context"
	"encoding/binary"
	"fmt"
	"math/big"
	"math/rand"
	"os"
	"testing"
	"time"

	"github.com/ethereum/go-ethereum"
	"github.com/ethereum/go-ethereum/accounts/abi/bind"
	"github.com/ethereum/go-ethereum/common"
	"github.com/ethereum/go-ethereum/core/state"
	"github.com/ethereum/go-ethereum/core/types"
	"github.com/ethereum/go-ethereum/core/vm"
	"github.com/ethereum/go-ethereum/crypto"
	"github.com/ethereum/go-ethereum/ethclient"
	"github.com/ethereum/go-ethereum/params"
	"github.com/offchainlabs/nitro/arbcompress"
	"github.com/offchainlabs/nitro/arbnode"
	"github.com/offchainlabs/nitro/arbos/util"
	"github.com/offchainlabs/nitro/solgen/go/mocksgen"
	"github.com/offchainlabs/nitro/solgen/go/precompilesgen"
	"github.com/offchainlabs/nitro/util/arbmath"
	"github.com/offchainlabs/nitro/util/colors"
	"github.com/offchainlabs/nitro/util/testhelpers"
)

func TestProgramKeccak(t *testing.T) {
	t.Parallel()
	keccakTest(t, true)
}

func TestProgramKeccakArb(t *testing.T) {
	keccakTest(t, false)
}

func TestProgramKeccak_ReusesOtherDuplicateProgramCompiledCode(t *testing.T) {
	file := rustFile("keccak")
	ctx, _, _, l2client, auth, cleanup := setupProgramTest(t, file, true)
	defer cleanup()
	programAddress := deployWasm(t, ctx, auth, l2client, file)
	otherAddressSameCode := deployWasm(t, ctx, auth, l2client, file)
	if programAddress == otherAddressSameCode {
		Fail(t, "expected to deploy at two separate program addresses")
	}
}

func keccakTest(t *testing.T, jit bool) {
	ctx, node, _, l2client, auth, cleanup := setupProgramTest(t, rustFile("keccak"), jit)
	defer cleanup()
	programAddress := deployWasm(t, ctx, auth, l2client, rustFile("keccak"))
	otherAddressSameCode := deployWasm(t, ctx, auth, l2client, rustFile("keccak"))
	if programAddress == otherAddressSameCode {
		Fail(t, "expected to deploy at two separate program addresses")
	}

	arbWasm, err := precompilesgen.NewArbWasm(types.ArbWasmAddress, l2client)
	Require(t, err)
	stylusVersion, err := arbWasm.StylusVersion(nil)
	Require(t, err)
	programVersion, err := arbWasm.ProgramVersion(nil, programAddress)
	Require(t, err)
	if programVersion != stylusVersion || stylusVersion == 0 {
		Fail(t, "unexpected versions", stylusVersion, programVersion)
	}

	preimage := []byte("°º¤ø,¸,ø¤°º¤ø,¸,ø¤°º¤ø,¸ nyan nyan ~=[,,_,,]:3 nyan nyan")
	correct := crypto.Keccak256Hash(preimage)

	args := []byte{0x01} // keccak the preimage once
	args = append(args, preimage...)

	timed(t, "execute", func() {
		result := sendContractCall(t, ctx, programAddress, l2client, args)
		if len(result) != 32 {
			Fail(t, "unexpected return result: ", "result", result)
		}
		hash := common.BytesToHash(result)
		if hash != correct {
			Fail(t, "computed hash mismatch", hash, correct)
		}
		colors.PrintGrey("keccak(x) = ", hash)
	})

	ensure := func(tx *types.Transaction, err error) *types.Receipt {
		t.Helper()
		Require(t, err)
		receipt, err := EnsureTxSucceeded(ctx, l2client, tx)
		Require(t, err)
		return receipt
	}

	// do a mutating call for proving's sake
	_, tx, mock, err := mocksgen.DeployProgramTest(&auth, l2client)
	ensure(tx, err)
	ensure(mock.CallKeccak(&auth, programAddress, args))

	validateBlocks(t, 1, jit, ctx, node, l2client)
}

func TestProgramErrors(t *testing.T) {
	t.Parallel()
	errorTest(t, true)
}

func errorTest(t *testing.T, jit bool) {
	ctx, node, l2info, l2client, auth, cleanup := setupProgramTest(t, rustFile("fallible"), jit)
	defer cleanup()

	programAddress := deployWasm(t, ctx, auth, l2client, rustFile("fallible"))

	// ensure tx passes
	tx := l2info.PrepareTxTo("Owner", &programAddress, l2info.TransferGas, nil, []byte{0x01})
	Require(t, l2client.SendTransaction(ctx, tx))
	_, err := EnsureTxSucceeded(ctx, l2client, tx)
	Require(t, err)

	// ensure tx fails
	tx = l2info.PrepareTxTo("Owner", &programAddress, l2info.TransferGas, nil, []byte{0x00})
	Require(t, l2client.SendTransaction(ctx, tx))
	receipt, err := WaitForTx(ctx, l2client, tx.Hash(), 5*time.Second)
	Require(t, err)
	if receipt.Status != types.ReceiptStatusFailed {
		Fail(t, "call should have failed")
	}

	validateBlocks(t, 7, jit, ctx, node, l2client)
}

func TestProgramStorage(t *testing.T) {
	t.Parallel()
	storageTest(t, true)
}

func storageTest(t *testing.T, jit bool) {
	ctx, node, l2info, l2client, auth, cleanup := setupProgramTest(t, rustFile("storage"), jit)
	defer cleanup()
	programAddress := deployWasm(t, ctx, auth, l2client, rustFile("storage"))

	ensure := func(tx *types.Transaction, err error) *types.Receipt {
		t.Helper()
		Require(t, err)
		receipt, err := EnsureTxSucceeded(ctx, l2client, tx)
		Require(t, err)
		return receipt
	}

	key := testhelpers.RandomHash()
	value := testhelpers.RandomHash()
	tx := l2info.PrepareTxTo("Owner", &programAddress, l2info.TransferGas, nil, argsForStorageWrite(key, value))
	ensure(tx, l2client.SendTransaction(ctx, tx))
	assertStorageAt(t, ctx, l2client, programAddress, key, value)

	validateBlocks(t, 2, jit, ctx, node, l2client)
}

func TestProgramCalls(t *testing.T) {
	t.Parallel()
	testCalls(t, true)
}

func testCalls(t *testing.T, jit bool) {
	ctx, node, l2info, l2client, auth, cleanup := setupProgramTest(t, rustFile("multicall"), jit)
	defer cleanup()
	callsAddr := deployWasm(t, ctx, auth, l2client, rustFile("multicall"))

	ensure := func(tx *types.Transaction, err error) *types.Receipt {
		t.Helper()
		Require(t, err)
		receipt, err := EnsureTxSucceeded(ctx, l2client, tx)
		Require(t, err)
		return receipt
	}

	expectFailure := func(to common.Address, data []byte, errMsg string) {
		t.Helper()
		msg := ethereum.CallMsg{
			To:    &to,
			Value: big.NewInt(0),
			Data:  data,
		}
		_, err := l2client.CallContract(ctx, msg, nil)
		if err == nil {
			Fail(t, "call should have failed with", errMsg)
		}
		expected := fmt.Sprintf("execution reverted%v", errMsg)
		if err.Error() != expected {
			Fail(t, "wrong error", err.Error(), expected)
		}

		// execute onchain for proving's sake
		tx := l2info.PrepareTxTo("Owner", &callsAddr, 1e9, nil, data)
		Require(t, l2client.SendTransaction(ctx, tx))
		EnsureTxFailed(t, ctx, l2client, tx)
	}

	storeAddr := deployWasm(t, ctx, auth, l2client, rustFile("storage"))
	keccakAddr := deployWasm(t, ctx, auth, l2client, rustFile("keccak"))
	mockAddr, tx, _, err := mocksgen.DeployProgramTest(&auth, l2client)
	ensure(tx, err)

	colors.PrintGrey("multicall.wasm ", callsAddr)
	colors.PrintGrey("storage.wasm   ", storeAddr)
	colors.PrintGrey("keccak.wasm    ", keccakAddr)
	colors.PrintGrey("mock.evm       ", mockAddr)

	kinds := make(map[vm.OpCode]byte)
	kinds[vm.CALL] = 0x00
	kinds[vm.DELEGATECALL] = 0x01
	kinds[vm.STATICCALL] = 0x02

	makeCalldata := func(opcode vm.OpCode, address common.Address, value *big.Int, calldata []byte) []byte {
		args := []byte{0x01}
		length := 21 + len(calldata)
		if opcode == vm.CALL {
			length += 32
		}
		args = append(args, arbmath.Uint32ToBytes(uint32(length))...)
		args = append(args, kinds[opcode])
		if opcode == vm.CALL {
			if value == nil {
				value = common.Big0
			}
			args = append(args, common.BigToHash(value).Bytes()...)
		}
		args = append(args, address.Bytes()...)
		args = append(args, calldata...)
		return args
	}
	appendCall := func(calls []byte, opcode vm.OpCode, address common.Address, inner []byte) []byte {
		calls[0] += 1 // add another call
		calls = append(calls, makeCalldata(opcode, address, nil, inner)[1:]...)
		return calls
	}

	checkTree := func(opcode vm.OpCode, dest common.Address) map[common.Hash]common.Hash {
		colors.PrintBlue("Checking storage after call tree with ", opcode)
		slots := make(map[common.Hash]common.Hash)
		zeroHashBytes := common.BigToHash(common.Big0).Bytes()

		var nest func(level uint) []uint8
		nest = func(level uint) []uint8 {
			args := []uint8{}

			if level == 0 {
				// call storage.wasm
				args = append(args, kinds[opcode])
				if opcode == vm.CALL {
					args = append(args, zeroHashBytes...)
				}
				args = append(args, storeAddr[:]...)

				key := testhelpers.RandomHash()
				value := testhelpers.RandomHash()
				slots[key] = value

				// insert value @ key
				args = append(args, argsForStorageWrite(key, value)...)
				return args
			}

			// do the two following calls
			args = append(args, 0x00)
			args = append(args, zeroHashBytes...)
			args = append(args, callsAddr[:]...)
			args = append(args, 2)

			for i := 0; i < 2; i++ {
				inner := nest(level - 1)
				args = append(args, arbmath.Uint32ToBytes(uint32(len(inner)))...)
				args = append(args, inner...)
			}
			return args
		}
		tree := nest(3)[53:]
		tx = l2info.PrepareTxTo("Owner", &callsAddr, 1e9, nil, tree)
		ensure(tx, l2client.SendTransaction(ctx, tx))

		for key, value := range slots {
			assertStorageAt(t, ctx, l2client, dest, key, value)
		}
		return slots
	}

	slots := checkTree(vm.CALL, storeAddr)
	checkTree(vm.DELEGATECALL, callsAddr)

	colors.PrintBlue("Checking static call")
	calldata := []byte{0}
	expected := []byte{}
	for key, value := range slots {
		calldata = appendCall(calldata, vm.STATICCALL, storeAddr, argsForStorageRead(key))
		expected = append(expected, value[:]...)
	}
	values := sendContractCall(t, ctx, callsAddr, l2client, calldata)
	if !bytes.Equal(expected, values) {
		Fail(t, "wrong results static call", common.Bytes2Hex(expected), common.Bytes2Hex(values))
	}
	tx = l2info.PrepareTxTo("Owner", &callsAddr, 1e9, nil, calldata)
	ensure(tx, l2client.SendTransaction(ctx, tx))

	colors.PrintBlue("Checking static call write protection")
	writeKey := append([]byte{0x1}, testhelpers.RandomHash().Bytes()...)
	writeKey = append(writeKey, testhelpers.RandomHash().Bytes()...)
	expectFailure(callsAddr, makeCalldata(vm.STATICCALL, storeAddr, nil, writeKey), "")

	// mechanisms for creating calldata
	burnArbGas, _ := util.NewCallParser(precompilesgen.ArbosTestABI, "burnArbGas")
	customRevert, _ := util.NewCallParser(precompilesgen.ArbDebugABI, "customRevert")
	legacyError, _ := util.NewCallParser(precompilesgen.ArbDebugABI, "legacyError")
	callKeccak, _ := util.NewCallParser(mocksgen.ProgramTestABI, "callKeccak")
	pack := func(data []byte, err error) []byte {
		Require(t, err)
		return data
	}

	colors.PrintBlue("Calling the ArbosTest precompile (Rust => precompile)")
	testPrecompile := func(gas uint64) uint64 {
		// Call the burnArbGas() precompile from Rust
		args := makeCalldata(vm.CALL, types.ArbosTestAddress, nil, pack(burnArbGas(big.NewInt(int64(gas)))))
		tx := l2info.PrepareTxTo("Owner", &callsAddr, 1e9, nil, args)
		receipt := ensure(tx, l2client.SendTransaction(ctx, tx))
		return receipt.GasUsed - receipt.GasUsedForL1
	}

	smallGas := testhelpers.RandomUint64(2000, 8000)
	largeGas := smallGas + testhelpers.RandomUint64(2000, 8000)
	small := testPrecompile(smallGas)
	large := testPrecompile(largeGas)

	if !arbmath.Within(large-small, largeGas-smallGas, 1) {
		ratio := float64(int64(large)-int64(small)) / float64(int64(largeGas)-int64(smallGas))
		Fail(t, "inconsistent burns", large, small, largeGas, smallGas, ratio)
	}

	colors.PrintBlue("Checking consensus revert data (Rust => precompile)")
	args := makeCalldata(vm.CALL, types.ArbDebugAddress, nil, pack(customRevert(uint64(32))))
	spider := ": error Custom(32, This spider family wards off bugs: /\\oo/\\ //\\(oo)//\\ /\\oo/\\, true)"
	expectFailure(callsAddr, args, spider)

	colors.PrintBlue("Checking non-consensus revert data (Rust => precompile)")
	args = makeCalldata(vm.CALL, types.ArbDebugAddress, nil, pack(legacyError()))
	expectFailure(callsAddr, args, "")

	colors.PrintBlue("Checking success (Rust => Solidity => Rust)")
	rustArgs := append([]byte{0x01}, []byte(spider)...)
	mockArgs := makeCalldata(vm.CALL, mockAddr, nil, pack(callKeccak(keccakAddr, rustArgs)))
	tx = l2info.PrepareTxTo("Owner", &callsAddr, 1e9, nil, mockArgs)
	ensure(tx, l2client.SendTransaction(ctx, tx))

	colors.PrintBlue("Checking call with value (Rust => EOA)")
	eoa := testhelpers.RandomAddress()
	value := testhelpers.RandomCallValue(1e12)
	args = makeCalldata(vm.CALL, eoa, value, []byte{})
	tx = l2info.PrepareTxTo("Owner", &callsAddr, 1e9, value, args)
	ensure(tx, l2client.SendTransaction(ctx, tx))
	balance := GetBalance(t, ctx, l2client, eoa)
	if !arbmath.BigEquals(balance, value) {
		Fail(t, balance, value)
	}

	blocks := []uint64{11}
	validateBlockRange(t, blocks, jit, ctx, node, l2client)
}

func TestProgramLogs(t *testing.T) {
	t.Parallel()
	testLogs(t, true)
}

func testLogs(t *testing.T, jit bool) {
	ctx, node, l2info, l2client, auth, cleanup := setupProgramTest(t, rustFile("log"), jit)
	defer cleanup()
	logAddr := deployWasm(t, ctx, auth, l2client, rustFile("log"))

	ensure := func(tx *types.Transaction, err error) *types.Receipt {
		t.Helper()
		Require(t, err)
		receipt, err := EnsureTxSucceeded(ctx, l2client, tx)
		Require(t, err)
		return receipt
	}

	encode := func(topics []common.Hash, data []byte) []byte {
		args := []byte{byte(len(topics))}
		for _, topic := range topics {
			args = append(args, topic[:]...)
		}
		args = append(args, data...)
		return args
	}
	randBytes := func(min, max uint64) []byte {
		return testhelpers.RandomSlice(testhelpers.RandomUint64(min, max))
	}

	for i := 0; i <= 4; i++ {
		colors.PrintGrey("Emitting ", i, " topics")
		topics := make([]common.Hash, i)
		for j := 0; j < i; j++ {
			topics[j] = testhelpers.RandomHash()
		}
		data := randBytes(0, 48)
		args := encode(topics, data)
		tx := l2info.PrepareTxTo("Owner", &logAddr, 1e9, nil, args)
		receipt := ensure(tx, l2client.SendTransaction(ctx, tx))

		if len(receipt.Logs) != 1 {
			Fail(t, "wrong number of logs", len(receipt.Logs))
		}
		log := receipt.Logs[0]
		if !bytes.Equal(log.Data, data) {
			Fail(t, "data mismatch", log.Data, data)
		}
		if len(log.Topics) != len(topics) {
			Fail(t, "topics mismatch", len(log.Topics), len(topics))
		}
		for j := 0; j < i; j++ {
			if log.Topics[j] != topics[j] {
				Fail(t, "topic mismatch", log.Topics, topics)
			}
		}
	}

	tooMany := encode([]common.Hash{{}, {}, {}, {}, {}}, []byte{})
	tx := l2info.PrepareTxTo("Owner", &logAddr, l2info.TransferGas, nil, tooMany)
	Require(t, l2client.SendTransaction(ctx, tx))
	EnsureTxFailed(t, ctx, l2client, tx)

	validateBlocks(t, 11, jit, ctx, node, l2client)
}

func TestProgramCreate(t *testing.T) {
	t.Parallel()
	testCreate(t, true)
}

func testCreate(t *testing.T, jit bool) {
	ctx, node, l2info, l2client, auth, cleanup := setupProgramTest(t, rustFile("create"), jit)
	defer cleanup()
	createAddr := deployWasm(t, ctx, auth, l2client, rustFile("create"))

	ensure := func(tx *types.Transaction, err error) *types.Receipt {
		t.Helper()
		Require(t, err)
		receipt, err := EnsureTxSucceeded(ctx, l2client, tx)
		Require(t, err)
		return receipt
	}

	deployWasm := readWasmFile(t, rustFile("storage"))
	deployCode := deployContractInitCode(deployWasm, false)
	startValue := testhelpers.RandomCallValue(1e12)
	salt := testhelpers.RandomHash()

	create := func(createArgs []byte, correctStoreAddr common.Address) {
		tx := l2info.PrepareTxTo("Owner", &createAddr, 1e9, startValue, createArgs)
		receipt := ensure(tx, l2client.SendTransaction(ctx, tx))
		storeAddr := common.BytesToAddress(receipt.Logs[0].Topics[0][:])
		if storeAddr == (common.Address{}) {
			Fail(t, "failed to deploy storage.wasm")
		}
		colors.PrintBlue("deployed keccak to ", storeAddr.Hex())
		balance, err := l2client.BalanceAt(ctx, storeAddr, nil)
		Require(t, err)
		if !arbmath.BigEquals(balance, startValue) {
			Fail(t, "storage.wasm has the wrong balance", balance, startValue)
		}

		// compile the program
		arbWasm, err := precompilesgen.NewArbWasm(types.ArbWasmAddress, l2client)
		Require(t, err)
		ensure(arbWasm.CompileProgram(&auth, storeAddr))

		// check the program works
		key := testhelpers.RandomHash()
		value := testhelpers.RandomHash()
		tx = l2info.PrepareTxTo("Owner", &storeAddr, 1e9, nil, argsForStorageWrite(key, value))
		ensure(tx, l2client.SendTransaction(ctx, tx))
		assertStorageAt(t, ctx, l2client, storeAddr, key, value)

		if storeAddr != correctStoreAddr {
			Fail(t, "program deployed to the wrong address", storeAddr, correctStoreAddr)
		}
	}

	create1Args := []byte{0x01}
	create1Args = append(create1Args, common.BigToHash(startValue).Bytes()...)
	create1Args = append(create1Args, deployCode...)

	create2Args := []byte{0x02}
	create2Args = append(create2Args, common.BigToHash(startValue).Bytes()...)
	create2Args = append(create2Args, salt[:]...)
	create2Args = append(create2Args, deployCode...)

	create1Addr := crypto.CreateAddress(createAddr, 1)
	create2Addr := crypto.CreateAddress2(createAddr, salt, crypto.Keccak256(deployCode))
	create(create1Args, create1Addr)
	create(create2Args, create2Addr)

	revertData := []byte("✌(✰‿✰)✌ ┏(✰‿✰)┛ ┗(✰‿✰)┓ ┗(✰‿✰)┛ ┏(✰‿✰)┓ ✌(✰‿✰)✌")
	revertArgs := []byte{0x01}
	revertArgs = append(revertArgs, common.BigToHash(startValue).Bytes()...)
	revertArgs = append(revertArgs, deployContractInitCode(revertData, true)...)

	_, tx, mock, err := mocksgen.DeployProgramTest(&auth, l2client)
	ensure(tx, err)
	auth.Value = startValue
	ensure(mock.CheckRevertData(&auth, createAddr, revertArgs, revertData))

	// validate just the opcodes
	blocks := []uint64{5, 6}
	validateBlockRange(t, blocks, jit, ctx, node, l2client)
}

func TestProgramEvmData(t *testing.T) {
	t.Parallel()
	testEvmData(t, true)
}

func testEvmData(t *testing.T, jit bool) {
<<<<<<< HEAD
	ctx, node, l2info, l2client, auth, cleanup := setupProgramTest(t, rustFile("evm-data"), jit)
=======
	ctx, node, l2info, l2client, auth, evmDataAddr, cleanup := setupProgramTest(t, rustFile("evm-data"), jit)
>>>>>>> 2cc91e45
	defer cleanup()
	dataAddr := deployWasm(t, ctx, auth, l2client, rustFile("evm-data"))

	ensure := func(tx *types.Transaction, err error) *types.Receipt {
		t.Helper()
		Require(t, err)
		receipt, err := EnsureTxSucceeded(ctx, l2client, tx)
		Require(t, err)
		return receipt
	}
	burnArbGas, _ := util.NewCallParser(precompilesgen.ArbosTestABI, "burnArbGas")

	_, tx, mock, err := mocksgen.DeployProgramTest(&auth, l2client)
	ensure(tx, err)

	evmDataGas := uint64(1000000000)
	gasToBurn := uint64(1000000)
	callBurnData, err := burnArbGas(new(big.Int).SetUint64(gasToBurn))
	Require(t, err)
	fundedAddr := l2info.Accounts["Faucet"].Address
	ethPrecompile := common.BigToAddress(big.NewInt(1))
	arbTestAddress := types.ArbosTestAddress

	evmDataData := []byte{}
	evmDataData = append(evmDataData, fundedAddr.Bytes()...)
	evmDataData = append(evmDataData, ethPrecompile.Bytes()...)
	evmDataData = append(evmDataData, arbTestAddress.Bytes()...)
	evmDataData = append(evmDataData, evmDataAddr.Bytes()...)
	evmDataData = append(evmDataData, callBurnData...)
	opts := bind.CallOpts{
		From: testhelpers.RandomAddress(),
	}

	result, err := mock.StaticcallEvmData(&opts, evmDataAddr, fundedAddr, evmDataGas, evmDataData)
	Require(t, err)

	advance := func(count int, name string) []byte {
		t.Helper()
		if len(result) < count {
			Fail(t, "not enough data left", name, count, len(result))
		}
		data := result[:count]
		result = result[count:]
		return data
	}
	getU64 := func(name string) uint64 {
		t.Helper()
		return binary.BigEndian.Uint64(advance(8, name))
	}

	inkPrice := getU64("ink price")
	gasLeftBefore := getU64("gas left before")
	inkLeftBefore := getU64("ink left before")
	gasLeftAfter := getU64("gas left after")
	inkLeftAfter := getU64("ink left after")

	gasUsed := gasLeftBefore - gasLeftAfter
	calculatedGasUsed := ((inkLeftBefore - inkLeftAfter) * inkPrice) / 10000

	// Should be within 1 gas
	if !arbmath.Within(gasUsed, calculatedGasUsed, 1) {
		Fail(t, "gas and ink converted to gas don't match", gasUsed, calculatedGasUsed, inkPrice)
	}

	tx = l2info.PrepareTxTo("Owner", &evmDataAddr, evmDataGas, nil, evmDataData)
	ensure(tx, l2client.SendTransaction(ctx, tx))

	validateBlocks(t, 1, jit, ctx, node, l2client)
}

func setupProgramTest(t *testing.T, file string, jit bool) (
	context.Context, *arbnode.Node, *BlockchainTestInfo, *ethclient.Client, bind.TransactOpts, func(),
) {
	ctx, cancel := context.WithCancel(context.Background())
	rand.Seed(time.Now().UTC().UnixNano())

	// TODO: track latest ArbOS version
	chainConfig := params.ArbitrumDevTestChainConfig()
	chainConfig.ArbitrumChainParams.InitialArbOSVersion = 10

	l2config := arbnode.ConfigDefaultL1Test()
	l2config.BlockValidator.Enable = true
	l2config.BatchPoster.Enable = true
	l2config.L1Reader.Enable = true
	l2config.Sequencer.MaxRevertGasReject = 0
	l2config.L1Reader.OldHeaderTimeout = 10 * time.Minute
	AddDefaultValNode(t, ctx, l2config, jit)

	l2info, node, l2client, _, _, _, l1stack := createTestNodeOnL1WithConfig(t, ctx, true, l2config, chainConfig, nil)

	cleanup := func() {
		requireClose(t, l1stack)
		node.StopAndWait()
		cancel()
	}

	auth := l2info.GetDefaultTransactOpts("Owner", ctx)

	arbOwner, err := precompilesgen.NewArbOwner(types.ArbOwnerAddress, l2client)
	Require(t, err)
	arbDebug, err := precompilesgen.NewArbDebug(types.ArbDebugAddress, l2client)
	Require(t, err)

	ensure := func(tx *types.Transaction, err error) *types.Receipt {
		t.Helper()
		Require(t, err)
		receipt, err := EnsureTxSucceeded(ctx, l2client, tx)
		Require(t, err)
		return receipt
	}

	// Set random pricing params. Note that the ink price is measured in bips,
	// so an ink price of 10k means that 1 evm gas buys exactly 1 ink.
	// We choose a range on both sides of this value.
	inkPrice := testhelpers.RandomUint64(0, 20000)     // evm to ink
	wasmHostioInk := testhelpers.RandomUint64(0, 5000) // amount of ink
	colors.PrintMint(fmt.Sprintf("ink price=%d, HostIO ink=%d", inkPrice, wasmHostioInk))

	ensure(arbDebug.BecomeChainOwner(&auth))
	ensure(arbOwner.SetInkPrice(&auth, inkPrice))
	ensure(arbOwner.SetWasmHostioInk(&auth, wasmHostioInk))
	return ctx, node, l2info, l2client, auth, cleanup
}

func readWasmFile(t *testing.T, file string) []byte {
	wasmSource, err := os.ReadFile(file)
	Require(t, err)
	wasm, err := arbcompress.CompressWell(wasmSource)
	Require(t, err)

	toKb := func(data []byte) float64 { return float64(len(data)) / 1024.0 }
	colors.PrintMint(fmt.Sprintf("WASM len %.2fK vs %.2fK", toKb(wasm), toKb(wasmSource)))

	wasm = append(state.StylusPrefix, wasm...)
	return wasm
}

func deployWasm(
	t *testing.T, ctx context.Context, auth bind.TransactOpts, l2client *ethclient.Client, file string,
) common.Address {
	wasm := readWasmFile(t, file)
	programAddress := deployContract(t, ctx, auth, l2client, wasm)
	colors.PrintBlue("program deployed to ", programAddress.Hex())

	arbWasm, err := precompilesgen.NewArbWasm(types.ArbWasmAddress, l2client)
	Require(t, err)

	timed(t, "compile", func() {
		tx, err := arbWasm.CompileProgram(&auth, programAddress)
		Require(t, err)
		_, err = EnsureTxSucceeded(ctx, l2client, tx)
		Require(t, err)
	})

	return programAddress
}

func argsForStorageRead(key common.Hash) []byte {
	args := []byte{0x00}
	args = append(args, key[:]...)
	return args
}

func argsForStorageWrite(key, value common.Hash) []byte {
	args := []byte{0x01}
	args = append(args, key[:]...)
	args = append(args, value[:]...)
	return args
}

func assertStorageAt(
	t *testing.T, ctx context.Context, l2client *ethclient.Client, contract common.Address, key, value common.Hash,
) {
	storedBytes, err := l2client.StorageAt(ctx, contract, key, nil)
	Require(t, err)
	storedValue := common.BytesToHash(storedBytes)
	if value != storedValue {
		Fail(t, "wrong value", value, storedValue)
	}
}

func rustFile(name string) string {
	return fmt.Sprintf("../arbitrator/stylus/tests/%v/target/wasm32-unknown-unknown/release/%v.wasm", name, name)
}

func validateBlocks(
	t *testing.T, start uint64, jit bool, ctx context.Context, node *arbnode.Node, l2client *ethclient.Client,
) {
	t.Helper()
	if jit || start == 0 {
		start = 1
	}

	blockHeight, err := l2client.BlockNumber(ctx)
	Require(t, err)

	blocks := []uint64{}
	for i := start; i <= blockHeight; i++ {
		blocks = append(blocks, i)
	}
	validateBlockRange(t, blocks, jit, ctx, node, l2client)
}

func validateBlockRange(
	t *testing.T, blocks []uint64, jit bool, ctx context.Context, node *arbnode.Node, l2client *ethclient.Client,
) {
	t.Helper()
	doUntil(t, 20*time.Millisecond, 500, func() bool {
		batchCount, err := node.InboxTracker.GetBatchCount()
		Require(t, err)
		meta, err := node.InboxTracker.GetBatchMetadata(batchCount - 1)
		Require(t, err)
		messageCount, err := node.TxStreamer.GetMessageCount()
		Require(t, err)
		return meta.MessageCount == messageCount
	})

	blockHeight, err := l2client.BlockNumber(ctx)
	Require(t, err)

	// validate everything
	if jit {
		blocks = []uint64{}
		for i := uint64(1); i <= blockHeight; i++ {
			blocks = append(blocks, i)
		}
	}

	success := true
	for _, block := range blocks {
		header, err := l2client.HeaderByNumber(ctx, arbmath.UintToBig(block))
		Require(t, err)

		now := time.Now()
		correct, err := node.StatelessBlockValidator.ValidateBlock(ctx, header, false, common.Hash{})
		Require(t, err, "block", block)
		passed := formatTime(time.Since(now))
		if correct {
			colors.PrintMint("yay!! we validated block ", block, " in ", passed)
		} else {
			colors.PrintRed("failed to validate block ", block, " in ", passed)
		}
		success = success && correct
	}
	if !success {
		Fail(t)
	}
}

func timed(t *testing.T, message string, lambda func()) {
	t.Helper()
	now := time.Now()
	lambda()
	passed := time.Since(now)
	colors.PrintBlue("Time to ", message, ": ", passed.String())
}

func formatTime(duration time.Duration) string {
	span := float64(duration.Nanoseconds())
	unit := 0
	units := []string{"ns", "μs", "ms", "s", "min", "h", "d", "w", "mo", "yr", "dec", "cent", "mill", "eon"}
	scale := []float64{1000., 1000., 1000., 60., 60., 24., 7., 4.34, 12., 10., 10., 10., 1000000.}
	for span >= scale[unit] && unit < len(scale) {
		span /= scale[unit]
		unit += 1
	}
	return fmt.Sprintf("%.2f%s", span, units[unit])
}<|MERGE_RESOLUTION|>--- conflicted
+++ resolved
@@ -526,11 +526,7 @@
 }
 
 func testEvmData(t *testing.T, jit bool) {
-<<<<<<< HEAD
-	ctx, node, l2info, l2client, auth, cleanup := setupProgramTest(t, rustFile("evm-data"), jit)
-=======
 	ctx, node, l2info, l2client, auth, evmDataAddr, cleanup := setupProgramTest(t, rustFile("evm-data"), jit)
->>>>>>> 2cc91e45
 	defer cleanup()
 	dataAddr := deployWasm(t, ctx, auth, l2client, rustFile("evm-data"))
 
