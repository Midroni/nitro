--- conflicted
+++ resolved
@@ -74,11 +74,7 @@
 			if !msgTypes[message.Message.Header.Kind] {
 				continue
 			}
-<<<<<<< HEAD
-			txs, err := message.Message.ParseL2Transactions(params.ArbitrumDevTestChainConfig().ChainID, 10, nil)
-=======
-			txs, err := arbos.ParseL2Transactions(message.Message, params.ArbitrumDevTestChainConfig().ChainID, nil)
->>>>>>> 6d85d4ae
+			txs, err := arbos.ParseL2Transactions(message.Message, params.ArbitrumDevTestChainConfig().ChainID, 10, nil)
 			Require(t, err)
 			for _, tx := range txs {
 				if txTypes[tx.Type()] {
