// Copyright 2021-2022, Offchain Labs, Inc.
// For license information, see https://github.com/nitro/blob/master/LICENSE

// race detection makes things slow and miss timeouts
//go:build !race
// +build !race

package arbtest

import (
	"context"
	"math/big"
	"testing"
	"time"

	"github.com/ethereum/go-ethereum"
	"github.com/ethereum/go-ethereum/common"
	"github.com/ethereum/go-ethereum/core/types"
	"github.com/ethereum/go-ethereum/core/vm"

	"github.com/offchainlabs/nitro/arbnode"
	"github.com/offchainlabs/nitro/arbos/l2pricing"
	"github.com/offchainlabs/nitro/arbutil"
	"github.com/offchainlabs/nitro/solgen/go/precompilesgen"
)

type workloadType uint

const (
	ethSend workloadType = iota
	smallContract
	depleteGas
	upgradeArbOs
)

func testBlockValidatorSimple(t *testing.T, dasModeString string, workloadLoops int, workload workloadType, arbitrator bool) {
	t.Parallel()
	ctx, cancel := context.WithCancel(context.Background())
	defer cancel()

	chainConfig, l1NodeConfigA, lifecycleManager, _, dasSignerKey := setupConfigWithDAS(t, ctx, dasModeString)
	defer lifecycleManager.StopAndWaitUntil(time.Second)
	if workload == upgradeArbOs {
		chainConfig.ArbitrumChainParams.InitialArbOSVersion = 10
	}

	var delayEvery int
	if workloadLoops > 1 {
		l1NodeConfigA.BatchPoster.MaxDelay = time.Millisecond * 500
		delayEvery = workloadLoops / 3
	}

	builder := NewNodeBuilder(ctx).DefaultConfig(t, true)
	builder.nodeConfig = l1NodeConfigA
	builder.chainConfig = chainConfig
	builder.L2Info = nil
	cleanup := builder.Build(t)
	defer cleanup()

	authorizeDASKeyset(t, ctx, dasSignerKey, builder.L1Info, builder.L1.Client)

	validatorConfig := arbnode.ConfigDefaultL1NonSequencerTest()
	validatorConfig.BlockValidator.Enable = true
	validatorConfig.DataAvailability = l1NodeConfigA.DataAvailability
	validatorConfig.DataAvailability.RPCAggregator.Enable = false
	AddDefaultValNode(t, ctx, validatorConfig, !arbitrator)
	testClientB, cleanupB := builder.Build2ndNode(t, &SecondNodeParams{nodeConfig: validatorConfig})
	defer cleanupB()
	builder.L2Info.GenerateAccount("User2")

	perTransfer := big.NewInt(1e12)

	if workload != upgradeArbOs {
		for i := 0; i < workloadLoops; i++ {
			var tx *types.Transaction

			if workload == ethSend {
				tx = builder.L2Info.PrepareTx("Owner", "User2", builder.L2Info.TransferGas, perTransfer, nil)
			} else {
				var contractCode []byte
				var gas uint64

				if workload == smallContract {
					contractCode = []byte{byte(vm.PUSH0)}
					contractCode = append(contractCode, byte(vm.PUSH0))
					contractCode = append(contractCode, byte(vm.PUSH1))
					contractCode = append(contractCode, 8) // the prelude length
					contractCode = append(contractCode, byte(vm.PUSH0))
					contractCode = append(contractCode, byte(vm.CODECOPY))
					contractCode = append(contractCode, byte(vm.PUSH0))
					contractCode = append(contractCode, byte(vm.RETURN))
					basefee := builder.L2.GetBaseFee(t)
					var err error
					gas, err = builder.L2.Client.EstimateGas(ctx, ethereum.CallMsg{
						From:     builder.L2Info.GetAddress("Owner"),
						GasPrice: basefee,
						Value:    big.NewInt(0),
						Data:     contractCode,
					})
					Require(t, err)
				} else {
					contractCode = []byte{0x5b} // JUMPDEST
					for i := 0; i < 20; i++ {
						contractCode = append(contractCode, 0x60, 0x00, 0x60, 0x00, 0x52) // PUSH1 0 MSTORE
					}
					contractCode = append(contractCode, 0x60, 0x00, 0x56) // JUMP
					gas = builder.L2Info.TransferGas*2 + l2pricing.InitialPerBlockGasLimitV6
				}
				tx = builder.L2Info.PrepareTxTo("Owner", nil, gas, common.Big0, contractCode)
			}

			err := builder.L2.Client.SendTransaction(ctx, tx)
			Require(t, err)
			_, err = builder.L2.EnsureTxSucceeded(tx)
			if workload != depleteGas {
				Require(t, err)
			}
			if delayEvery > 0 && i%delayEvery == (delayEvery-1) {
				<-time.After(time.Second)
			}
		}
	} else {
		auth := builder.L2Info.GetDefaultTransactOpts("Owner", ctx)
		// make auth a chain owner
		arbDebug, err := precompilesgen.NewArbDebug(common.HexToAddress("0xff"), builder.L2.Client)
		Require(t, err)
		tx, err := arbDebug.BecomeChainOwner(&auth)
		Require(t, err)
		_, err = builder.L2.EnsureTxSucceeded(tx)
		Require(t, err)
		arbOwner, err := precompilesgen.NewArbOwner(common.HexToAddress("0x70"), builder.L2.Client)
		Require(t, err)
		tx, err = arbOwner.ScheduleArbOSUpgrade(&auth, 11, 0)
		Require(t, err)
		_, err = builder.L2.EnsureTxSucceeded(tx)
		Require(t, err)

		tx = builder.L2Info.PrepareTxTo("Owner", nil, builder.L2Info.TransferGas, perTransfer, []byte{byte(vm.PUSH0)})
		err = builder.L2.Client.SendTransaction(ctx, tx)
		Require(t, err)
		_, err = builder.L2.EnsureTxSucceeded(tx)
		Require(t, err)
	}

	if workload != depleteGas {
		delayedTx := builder.L2Info.PrepareTx("Owner", "User2", 30002, perTransfer, nil)
		builder.L1.SendWaitTestTransactions(t, []*types.Transaction{
			WrapL2ForDelayed(t, delayedTx, builder.L1Info, "User", 100000),
		})
		// give the inbox reader a bit of time to pick up the delayed message
		time.Sleep(time.Millisecond * 500)

		// sending l1 messages creates l1 blocks.. make enough to get that delayed inbox message in
		for i := 0; i < 30; i++ {
			builder.L1.SendWaitTestTransactions(t, []*types.Transaction{
				builder.L1Info.PrepareTx("Faucet", "User", 30000, big.NewInt(1e12), nil),
			})
		}

		_, err := WaitForTx(ctx, testClientB.Client, delayedTx.Hash(), time.Second*5)
		Require(t, err)
	}

	if workload == ethSend {
		l2balance, err := testClientB.Client.BalanceAt(ctx, builder.L2Info.GetAddress("User2"), nil)
		Require(t, err)

		expectedBalance := new(big.Int).Mul(perTransfer, big.NewInt(int64(workloadLoops+1)))
		if l2balance.Cmp(expectedBalance) != 0 {
			Fatal(t, "Unexpected balance:", l2balance)
		}
	}

	lastBlock, err := testClientB.Client.BlockByNumber(ctx, nil)
	Require(t, err)
	for {
		usefulBlock := false
		for _, tx := range lastBlock.Transactions() {
			if tx.Type() != types.ArbitrumInternalTxType {
				usefulBlock = true
				break
			}
		}
		if usefulBlock {
			break
		}
		lastBlock, err = testClientB.Client.BlockByHash(ctx, lastBlock.ParentHash())
		Require(t, err)
	}
	t.Log("waiting for block: ", lastBlock.NumberU64())
	timeout := getDeadlineTimeout(t, time.Minute*10)
	// messageindex is same as block number here
	if !testClientB.ConsensusNode.BlockValidator.WaitForPos(t, ctx, arbutil.MessageIndex(lastBlock.NumberU64()), timeout) {
		Fatal(t, "did not validate all blocks")
	}
<<<<<<< HEAD
	gethExec := getExecNode(t, nodeB)
=======
	gethExec, ok := testClientB.ConsensusNode.Execution.(*gethexec.ExecutionNode)
	if !ok {
		t.Fail()
	}
>>>>>>> 0507e123
	gethExec.Recorder.TrimAllPrepared(t)
	finalRefCount := gethExec.Recorder.RecordingDBReferenceCount()
	lastBlockNow, err := testClientB.Client.BlockByNumber(ctx, nil)
	Require(t, err)
	// up to 3 extra references: awaiting validation, recently valid, lastValidatedHeader
	largestRefCount := lastBlockNow.NumberU64() - lastBlock.NumberU64() + 3
	if finalRefCount < 0 || finalRefCount > int64(largestRefCount) {
		Fatal(t, "unexpected refcount:", finalRefCount)
	}
}

func TestBlockValidatorSimpleOnchainUpgradeArbOs(t *testing.T) {
	testBlockValidatorSimple(t, "onchain", 1, upgradeArbOs, true)
}

func TestBlockValidatorSimpleOnchain(t *testing.T) {
	testBlockValidatorSimple(t, "onchain", 1, ethSend, true)
}

func TestBlockValidatorSimpleLocalDAS(t *testing.T) {
	testBlockValidatorSimple(t, "files", 1, ethSend, true)
}

func TestBlockValidatorSimpleJITOnchain(t *testing.T) {
	testBlockValidatorSimple(t, "files", 8, smallContract, false)
}<|MERGE_RESOLUTION|>--- conflicted
+++ resolved
@@ -193,14 +193,7 @@
 	if !testClientB.ConsensusNode.BlockValidator.WaitForPos(t, ctx, arbutil.MessageIndex(lastBlock.NumberU64()), timeout) {
 		Fatal(t, "did not validate all blocks")
 	}
-<<<<<<< HEAD
-	gethExec := getExecNode(t, nodeB)
-=======
-	gethExec, ok := testClientB.ConsensusNode.Execution.(*gethexec.ExecutionNode)
-	if !ok {
-		t.Fail()
-	}
->>>>>>> 0507e123
+	gethExec := testClientB.ExecNode
 	gethExec.Recorder.TrimAllPrepared(t)
 	finalRefCount := gethExec.Recorder.RecordingDBReferenceCount()
 	lastBlockNow, err := testClientB.Client.BlockByNumber(ctx, nil)
